--- conflicted
+++ resolved
@@ -12,13 +12,10 @@
 #### Module updates:
 * **bcl2fastq**
     * Added handling of demultiplexing of more than 2 reads
-<<<<<<< HEAD
 * **DeDup**
     * Added handling clusterfactor and JSON logfiles
-=======
 * **fastp**
     * Fix faulty column handling for the _after filtering_ Q30 rate ([#936](https://github.com/ewels/MultiQC/issues/936))
->>>>>>> 3701b43f
 * **HiC Explorer**
     * Fixed bug where module tries to parse QC_table.txt, a new log file in hicexplorer v2.2.
 * **LongRanger**
