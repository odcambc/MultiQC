--- conflicted
+++ resolved
@@ -36,14 +36,11 @@
   - Create a report even if there's only Custom Content General Stats there
   - Attempt to cooerce line / scatter x-axes into floats so as not to lose labels ([#1242](https://github.com/ewels/MultiQC/issues/1242))
   - Multi-sample line-graph TSV files that have no sample name in row 1 column 1 now use row 1 as x-axis labels ([#1242](https://github.com/ewels/MultiQC/issues/1242))
-<<<<<<< HEAD
 - **FastQC**
-  - Report median read-length for fastqc instead of mean ([#1745](https://github.com/ewels/MultiQC/pull/1745))
-=======
+  - Report median read-length for fastqc in addition to mean ([#1745](https://github.com/ewels/MultiQC/pull/1745))
 - **Kraken**
   - Fix duplicate heatmap to account for missing taxons ([#1779](https://github.com/ewels/MultiQC/pull/1779))
   - Make heatmap full width
->>>>>>> 9d87325b
 - **malt**
   - Fixed division by 0 in malt module ([#1683](https://github.com/ewels/MultiQC/issues/1683))
 - **Picard**
