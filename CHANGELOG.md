# MultiQC Version History

## MultiQC v1.14dev

### MultiQC new features

### MultiQC updates

- Bugfix: Make `config.data_format` work again ([#1722](https://github.com/ewels/MultiQC/issues/1722))
- Bump minimum version of Jinja2 to `>=3.0.0` ([#1642](https://github.com/ewels/MultiQC/issues/1642))
- Disable search progress bar if running with `--quiet` or `--no-ansi` ([#1638](https://github.com/ewels/MultiQC/issues/1638))
- Optimize line-graph generation to remove an n^2 loop ([#1668](https://github.com/ewels/MultiQC/pull/1668))
- Allow path filters without full paths by trying to prefix analysis dir when filtering ([#1308](https://github.com/ewels/MultiQC/issues/1308))
- Update github actions to run tests on a single module if it is the only file affected by the PR ([#915](https://github.com/ewels/MultiQC/issues/915))
- Add CI testing for Python 3.10 and 3.11
- Add new code formatting tool [isort](https://pycqa.github.io/isort/) to standardise the order and formatting of Python module imports
- Remove Python 2-3 compatability `from __future__` imports
- Parsing output file column headers is much faster.
- Fix sorting of table columns with text values
- Rewrote the `Dockerfile` to build multi-arch images (amd64 + arm), run through a non-privileged user and build tools for non precompiled python binaries ([#1541](https://github.com/ewels/MultiQC/pull/1541), [#1541](https://github.com/ewels/MultiQC/pull/1541))
- Add a new lint test to check that colour scale names are valid ([#1835](https://github.com/ewels/MultiQC/pull/1835))
- Don't crash if a barplot is given an empty list of categories ([#1540](https://github.com/ewels/MultiQC/issues/1540))
- Remove unused `#!/usr/bin/env python` hashbangs from module files
- Add [Pycln](https://hadialqattan.github.io/pycln/#/) pre-commit hook to remove unused imports

### New Modules

- [**Anglerfish**](https://github.com/remiolsen/anglerfish)
  - A tool designed to assess pool balancing, contamination and insert sizes of Illumina library dry runs on Oxford Nanopore data.
- [**Cell Ranger**](https://support.10xgenomics.com/single-cell-gene-expression/software/pipelines/latest/what-is-cell-ranger)
  - Works with data from 10X Genomics Chromium. Processes Chromium single cell data to align reads, generate feature-barcode matrices, perform clustering and other secondary analysis, and more.
  - New MultiQC module parses Cell Ranger quality reports from VDJ and count analysis
- [**DRAGEN-FastQC**](https://www.illumina.com/products/by-type/informatics-products/dragen-bio-it-platform.html)
  - Illumina Bio-IT Platform that uses FPGA for accelerated primary and secondary analysis
  - Finally merged the epic 2.5-year-old pull request, with 3.5k new lines of code.
  - Please report any bugs you find!
- [**Filtlong**](https://github.com/rrwick/Filtlong)
  - A tool for filtering long reads by quality.
- [**GoPeaks**](https://github.com/maxsonBraunLab/gopeaks)
  - GoPeaks is used to call peaks in CUT&TAG/CUT&RUN datasets.
- [**HiFiasm**](https://github.com/chhylp123/hifiasm)
  - A haplotype-resolved assembler for accurate Hifi reads
- [**HUMID**](https://github.com/jfjlaros/dedup)
  - HUMID is a tool to quickly and easily remove duplicate reads from FastQ files, with or without UMIs.
- [**mOTUs**](https://motu-tool.org/)
  - Microbial profiling through marker gene (MG)-based operational taxonomic units (mOTUs)
- [**Nextclade**](https://github.com/nextstrain/nextclade)
  - Tool that assigns clades to SARS-CoV-2 samples
- [**Porechop**](https://github.com/rrwick/Porechop)
  - A tool for finding and removing adapters from Oxford Nanopore reads
- [**PRINSEQ++**](https://github.com/Adrian-Cantu/PRINSEQ-plus-plus)
  - PRINSEQ++ is a C++ of `prinseq-lite.pl` program for filtering, reformating or trimming genomic and metagenomic sequence data.
- [**UMI-tools**](https://umi-tools.readthedocs.io)
  - Work with Unique Molecular Identifiers (UMIs) / Random Molecular Tags (RMTs) and single cell RNA-Seq cell barcodes.

### Module feature additions

- **Fastp**
  - Add total read count (after filtering) to general stats table ([#1744](https://github.com/ewels/MultiQC/issues/1744))

### Module updates

- **BclConvert**
  - Handle single-end read data correctly when setting cluster length instead of always assuming paired-end reads ([#1697](https://github.com/ewels/MultiQC/issues/1697))
  - Handle different R1 and R2 read-lengths correctly instead of assuming they are the same ([#1774](https://github.com/ewels/MultiQC/issues/1774))
  - Handle single-index paired-end data correctly
  - Added a config option to enable the creation of barplots with undetermined barcodes (`create_unknown_barcode_barplots` with `False` as default) ([#1709](https://github.com/ewels/MultiQC/pull/1709))
- **Bcftools stats**
  - Bugfix: Do not show empty bcftools stats variant depth plots ([#1777](https://github.com/ewels/MultiQC/pull/1777))
  - Bugfix: Avoid exception when `PSC nMissing` column is not present ([#1832](https://github.com/ewels/MultiQC/issues/1832))
- **BUSCO**
  - Update BUSCO pass/warning/fail scheme to be more clear for users
- **Bustools**
  - Show median reads per barcode statistic
- **Custom content**
  - Create a report even if there's only Custom Content General Stats there
  - Attempt to cooerce line / scatter x-axes into floats so as not to lose labels ([#1242](https://github.com/ewels/MultiQC/issues/1242))
  - Multi-sample line-graph TSV files that have no sample name in row 1 column 1 now use row 1 as x-axis labels ([#1242](https://github.com/ewels/MultiQC/issues/1242))
- **fastp**
  - Don't crash for invalid JSON files ([#1652](https://github.com/ewels/MultiQC/issues/1652))
- **FastQC**
  - Report median read-length for fastqc in addition to mean ([#1745](https://github.com/ewels/MultiQC/pull/1745))
- **Kaiju**
  - Don't crash if we don't have any data for the top-5 barplot ([#1540](https://github.com/ewels/MultiQC/issues/1540))
- **Kallisto**
  - Fix `ZeroDivisionError` when a sample has zero reads ([#1746](https://github.com/ewels/MultiQC/issues/1746))
- **Kraken**
  - Fix duplicate heatmap to account for missing taxons ([#1779](https://github.com/ewels/MultiQC/pull/1779))
  - Make heatmap full width
  - Handle empty kreports gracefully ([#1637](https://github.com/ewels/MultiQC/issues/1637))
  - Fix regex error with very large numbers of unclassified reads ([#1639](https://github.com/ewels/MultiQC/pull/1639))
- **malt**
  - Fixed division by 0 in malt module ([#1683](https://github.com/ewels/MultiQC/issues/1683))
- **miRTop**
  - Avoid `KeyError` - don't assume all fields present in logs ([#1778](https://github.com/ewels/MultiQC/issues/1778))
- **Mosdepth**
  - Don't pad the General Stats table with zeros for missing data ([#1810](https://github.com/ewels/MultiQC/pull/1810))
- **Picard**
  - HsMetrics: Allow custom columns in General Stats too, with `HsMetrics_genstats_table_cols` and `HsMetrics_genstats_table_cols_hidden`
- **RSeQC**
  - Update `geneBody_coverage` to plot normalized coverages using a similar formula to that used by RSeQC itself ([#1792](https://github.com/ewels/MultiQC/pull/1792))
- **Sambamba Markdup**
  - Catch zero division in sambamba markdup ([#1654](https://github.com/ewels/MultiQC/issues/1654))
- **Samtools**
  - Added additional column for `flagstat` that displays percentage of mapped reads in a bam (hidden by default) ([#1733](https://github.com/ewels/MultiQC/issues/1733))
- **Qualimap**
  - Added additional columns in general stats for BamQC results that displays region on-target stats if region bed has been supplied (hidden by default) ([#1798](https://github.com/ewels/MultiQC/pull/1798))
  - Bugfix: Remove General Stats rows for filtered samples ([#1780](https://github.com/ewels/MultiQC/issues/1780))
- **VEP**
  - Don't crash with `ValueError` if there are zero variants ([#1681](https://github.com/ewels/MultiQC/issues/1681))

## [MultiQC v1.13](https://github.com/ewels/MultiQC/releases/tag/v1.13) - 2022-09-08

### MultiQC updates

- Major spruce of the command line help, using the new [rich-click](https://github.com/ewels/rich-click) package
- Drop some of the Python 2k compatability code (eg. custom requirements)
- Improvements for running MultiQC in a Python environment, such as a Jupyter Notebook or script
  - Fixed bug raised when removing logging file handlers between calls that arose when configuring the root logger with dictConfig ([#1643](https://github.com/ewels/MultiQC/issues/1643))
- Added new config option `custom_table_header_config` to override any config for any table header
- Fixed edge-case bug in custom content where a `description` that doesn't terminate in `.` gave duplicate section descriptions.
- Tidied the verbose log to remove some very noisy statements and add summaries for skipped files in the search
- Add timezone to time in reports
- Add nix flake support
<<<<<<< HEAD

### New Modules

- [**DIAMOND**](https://github.com/bbuchfink/diamond)
  - A high-throughput program for aligning DNA reads or protein sequences against a protein reference database such as NR, at up to 20,000 times the speed of BLAST, with high sensitivity.
=======
- Added automatic tweet about new releases
- Breaking: Removed `--cl_config` option. Please use `--cl-config` instead.
>>>>>>> 6b3b8c2e

### Module updates

- **AdapterRemoval**
  - Finally merge a fix for counts of reads that are discarded/collapsed ([#1647](https://github.com/ewels/MultiQC/issues/1647))
- **VEP**
  - Fixed bug when `General Statistics` have a value of `-` ([#1656](https://github.com/ewels/MultiQC/pull/1656))
- **Custom content**
  - Only set id for custom content when id not set by metadata ([#1629](https://github.com/ewels/MultiQC/issues/1629))
  - Fix bug where module wouldn't run if all content was within a MultiQC config file ([#1686](https://github.com/ewels/MultiQC/issues/1686))
  - Fix crash when `info` isn't set ([#1688](https://github.com/ewels/MultiQC/issues/1688))
- **Nanostat**
  - Removed HTML escaping of special characters in the log to fix bug in jinja2 v3.10 removing `jinja2.escape()` ([#1659](https://github.com/ewels/MultiQC/pull/1659))
  - Fix bug where module would crash if input does not contain quality scores ([#1717](https://github.com/ewels/MultiQC/issues/1717))
- **Pangolin**
  - Updated module to handle outputs from Pangolin v4 ([#1660](https://github.com/ewels/MultiQC/pull/1660))
- **Somalier**
  - Handle zero mean X depth in _Sex_ plot ([#1670](https://github.com/ewels/MultiQC/pull/1670))
- **Fastp**
  - Include low complexity and too long reads in filtering bar chart
- **miRTop**
  - Fix module crashing when `ref_miRNA_sum` is missing in file. ([#1712](https://github.com/ewels/MultiQC/issues/1712))
  - Fix module crashing due to zero division ([#1719](https://github.com/ewels/MultiQC/issues/1719))
- **FastQC**
  - Fixed error when parsing duplicate ratio when there is `nan` values in the report. ([#1725](https://github.com/ewels/MultiQC/pull/1725))

## [MultiQC v1.12](https://github.com/ewels/MultiQC/releases/tag/v1.12) - 2022-02-08

### MultiQC - new features

- Added option to customise default plot height in plot config ([#1432](https://github.com/ewels/MultiQC/issues/1432))
- Added `--no-report` flag to skip report generation ([#1462](https://github.com/ewels/MultiQC/issues/1462))
- Added support for priting tool DOI in report sections ([#1177](https://github.com/ewels/MultiQC/issues/1177))
- Added support for `--custom-css-file` / `config.custom_css_files` option to include custom CSS in the final report ([#1573](https://github.com/ewels/MultiQC/pull/1573))
- New plot config option `labelSize` to customise font size for axis labels in flat MatPlotLib charts ([#1576](https://github.com/ewels/MultiQC/pull/1576))
- Added support for customising table column names ([#1255](https://github.com/ewels/MultiQC/issues/1255))

### MultiQC - updates

- MultiQC now skips modules for which no files were found - gives a small performance boost ([#1463](https://github.com/ewels/MultiQC/issues/1463))
- Improvements for running MultiQC in a Python environment, such as a Jupyter Notebook or script
  - Fixed logger bugs when calling `multiqc.run` multiple times by removing logging file handlers between calls ([#1141](https://github.com/ewels/MultiQC/issues/1141))
  - Init/reset global state between runs ([#1596](https://github.com/ewels/MultiQC/pull/1596))
- Added commonly missing functions to several modules ([#1468](https://github.com/ewels/MultiQC/issues/1468))
- Wrote new script to check for the above function calls that should be in every module (`.github/workflows/code_checks.py`), runs on GitHub actions CI
- Make table _Conditional Formatting_ work at table level as well as column level. ([#761](https://github.com/ewels/MultiQC/issues/761))
- CSS Improvements to make printed reports more attractive / readable ([#1579](https://github.com/ewels/MultiQC/pull/1579))
- Fixed a problem with numeric filenames ([#1606](https://github.com/ewels/MultiQC/issues/1606))
- Fixed nasty bug where line charts with a categorical x-axis would take categories from the last sample only ([#1568](https://github.com/ewels/MultiQC/issues/1568))
- Ignore any files called `multiqc_data.json` ([#1598](https://github.com/ewels/MultiQC/issues/1598))
- Check that the config `path_filters` is a list, convert to list if a string is supplied ([#1539](https://github.com/ewels/MultiQC/issues/1539))

### New Modules

- [**CheckQC**](https://github.com/Molmed/checkQC)
  - A program designed to check a set of quality criteria against an Illumina runfolder
- [**pbmarkdup**](https://github.com/PacificBiosciences/pbmarkdup)
  - Mark duplicate reads from PacBio sequencing of an amplified library
- [**WhatsHap**](https://whatshap.readthedocs.io)
  - WhatsHap is a software for phasing genomic variants using DNA sequencing reads

### Module feature additions

- **BBMap**
  - Added handling for `qchist` output ([#1021](https://github.com/ewels/MultiQC/issues/1021))
- **bcftools**
  - Added a plot with samplewise number of sites, Ts/Tv, number of singletons and sequencing depth ([#1087](https://github.com/ewels/MultiQC/issues/1087))
- **Mosdepth**
  - Added mean coverage [#1566](https://github.com/ewels/MultiQC/issues/1566)
- **NanoStat**
  - Recognize FASTA and FastQ report flavors ([#1547](https://github.com/ewels/MultiQC/issues/1547))

### Module updates

- **BBMap**
  - Correctly handle adapter stats files with additional columns ([#1556](https://github.com/ewels/MultiQC/issues/1556))
- **bclconvert**
  - Handle change in output format in v3.9.3 with new `Quality_Metrics.csv` file ([#1563](https://github.com/ewels/MultiQC/issues/1563))
- **bowtie**
  - Minor update to handle new log wording in bowtie v1.3.0 ([#1615](https://github.com/ewels/MultiQC/issues/1615))
- **CCS**
  - Tolerate compound IDs generated by pbcromwell ccs in the general statistics ([#1486](https://github.com/ewels/MultiQC/pull/1486))
  - Fix report parsing. Update test on attributes ids ([#1583](https://github.com/ewels/MultiQC/issues/1583))
- **Custom content**
  - Fixed module failing when writing data to file if there is a `/` in the section name ([#1515](https://github.com/ewels/MultiQC/issues/1515))
  - Use filename for section header in files with no headers ([#1550](https://github.com/ewels/MultiQC/issues/1550))
  - Sort custom content bargraph data by default ([#1412](https://github.com/ewels/MultiQC/issues/1412))
  - Always save `custom content` data to file with a name reflecting the section name. ([#1194](https://github.com/ewels/MultiQC/issues/1194))
- **DRAGEN**
  - Fixed bug in sample name regular expression ([#1537](https://github.com/ewels/MultiQC/pull/1537))
- **Fastp**
  - Fixed % pass filter statistics ([#1574](https://github.com/ewels/MultiQC/issues/1574))
- **FastQC**
  - Fixed several bugs occuring when FastQC sections are skipped ([#1488](https://github.com/ewels/MultiQC/issues/1488), [#1533](https://github.com/ewels/MultiQC/issues/1533))
  - Clarify general statistics table header for length
- **goleft/indexcov**
  - Fix `ZeroDivisionError` if no bins are found ([#1586](https://github.com/ewels/MultiQC/issues/1586))
- **HiCPro**
  - Better handling of errors when expected data keys are not found ([#1366](https://github.com/ewels/MultiQC/issues/1366))
- **Lima**
  - Move samples that have been renamed using `--replace-names` into the _General Statistics_ table ([#1483](https://github.com/ewels/MultiQC/pull/1483))
- **miRTrace**
  - Replace hardcoded RGB colours with Hex to avoid errors with newer versions of matplotlib ([#1263](https://github.com/ewels/MultiQC/pull/1263))
- **Mosdepth**
  - Fixed issue [#1568](https://github.com/ewels/MultiQC/issues/1568)
  - Fixed a bug when reporting per contig coverage
- **Picard**
  - Update `ExtractIlluminaBarcodes` to recognise more log patterns in newer versions of Picard ([#1611](https://github.com/ewels/MultiQC/pull/1611))
- **Qualimap**
  - Fix `ZeroDivisionError` in `QM_RNASeq` and skip genomic origins plot if no aligned reads are found ([#1492](https://github.com/ewels/MultiQC/issues/1492))
- **QUAST**
  - Clarify general statistics table header for length
- **RSeQC**
  - Fixed minor bug in new TIN parsing where the sample name was not being correctly cleaned ([#1484](https://github.com/ewels/MultiQC/issues/1484))
  - Fixed bug in the `junction_saturation` submodule ([#1582](https://github.com/ewels/MultiQC/issues/1582))
  - Fixed bug where empty files caused `tin` submodule to crash ([#1604](https://github.com/ewels/MultiQC/issues/1604))
  - Fix bug in `read_distribution` for samples with zero tags ([#1571](https://github.com/ewels/MultiQC/issues/1571))
- **Sambamba**
  - Fixed issue with a change in the format of output from `sambamba markdup` 0.8.1 ([#1617](https://github.com/ewels/MultiQC/issues/1617))
- **Skewer**
  - Fix `ZeroDivisionError` if no available reads are found ([#1622](https://github.com/ewels/MultiQC/issues/1622))
- **Somalier**
  - Plot scaled X depth instead of mean for _Sex_ plot ([#1546](https://github.com/ewels/MultiQC/issues/1546))
- **VEP**
  - Handle table cells containing `-` instead of numbers ([#1597](https://github.com/ewels/MultiQC/issues/1597))

## [MultiQC v1.11](https://github.com/ewels/MultiQC/releases/tag/v1.11) - 2021-07-05

### MultiQC new features

- New interactive slider controls for controlling heatmap colour scales ([#1427](https://github.com/ewels/MultiQC/issues/1427))
- Added new `--replace-names` / config `sample_names_replace` option to replace sample names during report generation
- Added `use_filename_as_sample_name` config option / `--fn_as_s_name` command line flag ([#949](https://github.com/ewels/MultiQC/issues/949), [#890](https://github.com/ewels/MultiQC/issues/890), [#864](https://github.com/ewels/MultiQC/issues/864), [#998](https://github.com/ewels/MultiQC/issues/998), [#1390](https://github.com/ewels/MultiQC/issues/1390))
  - Forces modules to use the log filename for the sample identifier, even if the module usually takes this from the file contents
  - Required a change to the `clean_s_name()` function arguments. All core MultiQC modules updated to reflect this.
  - Should be backwards compatible for custom modules. To adopt new behaviour, supply `f` instead of `f["root"]` as the second argument.
  - See the documenation for details: [Using log filenames as sample names](https://multiqc.info/docs/#using-log-filenames-as-sample-names) and [Custom sample names](https://multiqc.info/docs/#custom-sample-names).

### MultiQC updates

- Make the module crash tracebacks much prettier using `rich`
- Refine the cli log output a little (nicely formatted header line + drop the `[INFO]`)
- Added docs describing tools for downstream analysis of MultiQC outputs.
- Added CI tests for Python 3.9, pinned `networkx` package to `>=2.5.1` ([#1413](https://github.com/ewels/MultiQC/issues/1413))
- Added patterns to `config.fn_ignore_paths` to avoid error with parsing installation dir / singularity cache ([#1416](https://github.com/ewels/MultiQC/issues/1416))
- Print a log message when flat-image plots are used due to sample size surpassing `plots_flat_numseries` config ([#1254](https://github.com/ewels/MultiQC/issues/1254))
- Fix the `mqc_colours` util function to lighten colours even when passing categorical or single-length lists.
- Bugfix for Custom Content, using YAML configuration (eg. section headers) for images should now work

### New Modules

- [**BclConvert**](https://support.illumina.com/sequencing/sequencing_software/bcl-convert.html)
  - Tool that converts / demultiplexes Illumina Binary Base Call (BCL) files to FASTQ files
- [**Bustools**](https://bustools.github.io/)
  - Tools for working with BUS files
- [**ccs**](https://github.com/PacificBiosciences/ccs)
  - Generate highly accurate single-molecule consensus reads from PacBio data
- [**GffCompare**](https://ccb.jhu.edu/software/stringtie/gffcompare.shtml)
  - GffCompare can annotate and estimate accuracy of one or more GFF files compared with a reference annotation.
- [**Lima**](https://github.com/PacificBiosciences/barcoding)
  - The PacBio Barcode Demultiplexer
- [**NanoStat**](https://github.com/wdecoster/nanostat)
  - Calculate various statistics from a long read sequencing datasets
- [**ODGI**](https://github.com/pangenome/odgi)
  - Optimized dynamic genome/graph implementation
- [**Pangolin**](https://github.com/cov-lineages/pangolin)
  - Added MultiQC support for Pangolin, the tool that determines SARS-CoV-2 lineages
- [**Sambamba Markdup**](https://lomereiter.github.io/sambamba/docs/sambamba-markdup.html)
  - Added MultiQC module to add duplicate rate calculated by Sambamba Markdup.
- [**Snippy**](https://github.com/tseemann/snippy)
  - Rapid haploid variant calling and core genome alignment.
- [**VEP**](https://www.ensembl.org/info/docs/tools/vep/index.html)
  - Added MultiQC module to add summary statistics of Ensembl VEP annotations.
  - Handle error from missing variants in VEP stats file. ([#1446](https://github.com/ewels/MultiQC/issues/1446))

### Module feature additions

- **Cutadapt**
  - Added support for linked adapters [#1329](https://github.com/ewels/MultiQC/issues/1329)]
  - Parse whether trimming was 5' or 3' for _Lengths of Trimmed Sequences_ plot where possible
- **Mosdepth**
  - Include or exclude contigs based on patterns for coverage-per-contig plots
- **Picard**
  - Add support for `CollectIlluminaBasecallingMetrics`, `CollectIlluminaLaneMetrics`, `ExtractIlluminaBarcodes` and `MarkIlluminaAdapters` ([#1336](https://github.com/ewels/MultiQC/pull/1336))
  - New `insertsize_xmax` configuration option to limit the plotted maximum insert size for `InsertSizeMetrics`
- **Qualimap**
  - Added new percentage coverage plot in `QM_RNASeq` ([#1258](https://github.com/ewels/MultiQC/issues/1258))
- **RSeQC**
  - Added a long-requested submodule to support showing the [**TIN**](http://rseqc.sourceforge.net/#tin-py) (Transcript Integrity Number) ([#737](https://github.com/ewels/MultiQC/issues/737))

### Module updates

- **biscuit**
  - Duplicate Rate and Cytosine Retention tables are now bargraphs.
  - Refactor code to only calculate alignment statistics once.
  - Fixed bug where cytosine retentions values would not be properly read if in scientific notation.
- **bcl2fastq**
  - Added sample name cleaning so that prepending directories with the `-d` flag works properly.
- **Cutadapt**
  - Plot filtered reads even when no filtering category is found ([#1328](https://github.com/ewels/MultiQC/issues/1328))
  - Don't take the last command line string for the sample name if it looks like a command-line flag ([#949](https://github.com/ewels/MultiQC/issues/949))
- **Dragen**
  - Handled MultiQC crashing when run on single-end output from Dragen ([#1374](https://github.com/ewels/MultiQC/issues/1374))
- **fastp**
  - Handle a `ZeroDivisionError` if there are zero reads ([#1444](https://github.com/ewels/MultiQC/issues/1444))
- **FastQC**
  - Added check for if `overrepresented_sequences` is missing from reports ([#1281](https://github.com/ewels/MultiQC/issues/1444))
- **Flexbar**
  - Fixed bug where reports with 0 reads would crash MultiQC ([#1407](https://github.com/ewels/MultiQC/issues/1407))
- **Kraken**
  - Handle a `ZeroDivisionError` if there are zero reads ([#1440](https://github.com/ewels/MultiQC/issues/1440))
  - Updated search patterns to handle edge case ([#1428](https://github.com/ewels/MultiQC/issues/1428))
- **Mosdepth**
  - Show barplot instead of line graph for coverage-per-contig plot if there is only one contig.
- **Picard**
  - `RnaSeqMetrics` - fix assignment barplot labels to say bases instead of reads ([#1408](https://github.com/ewels/MultiQC/issues/1408))
  - `CrosscheckFingerprints` - fix bug where LOD threshold was not detected when invoked with "new" picard cli style. fixed formatting bug ([#1414](https://github.com/ewels/MultiQC/issues/1414))
  - Made checker for comma as decimal separator in `HsMetrics` more robust ([#1296](https://github.com/ewels/MultiQC/issues/1296))
- **qc3C**
  - Updated module to not fail on older field names.
- **Qualimap**
  - Fixed wrong units in tool tip label ([#1258](https://github.com/ewels/MultiQC/issues/1258))
- **QUAST**
  - Fixed typo causing wrong number of contigs being displayed ([#1442](https://github.com/ewels/MultiQC/issues/1442))
- **Sentieon**
  - Handled `ZeroDivisionError` when input files have zero reads ([#1420](https://github.com/ewels/MultiQC/issues/1420))
- **RSEM**
  - Handled `ZeroDivisionError` when input files have zero reads ([#1040](https://github.com/ewels/MultiQC/issues/1040))
- **RSeQC**
  - Fixed double counting of some categories in `read_distribution` bar graph. ([#1457](https://github.com/ewels/MultiQC/issues/1457))

## [MultiQC v1.10.1](https://github.com/ewels/MultiQC/releases/tag/v1.10.1) - 2021-04-01

### MultiQC updates

- Dropped the `Skipping search pattern` log message from a warning to debug
- Moved directory prepending with `-d` back to before sample name cleaning (as it was before v1.7) ([#1264](https://github.com/ewels/MultiQC/issues/1264))
- If linegraph plot data goes above `ymax`, only _discard_ the data if the line doesn't come back again ([#1257](https://github.com/ewels/MultiQC/issues/1257))
- Allow scientific notation numbers in colour scheme generation
  - Fixed bug with very small minimum numbers that only revelead itself after a bugfix done in the v1.10 release
- Allow `top_modules` to be specified as empty dicts ([#1274](https://github.com/ewels/MultiQC/issues/1274))
- Require at least `rich` version `9.4.0` to avoid `SpinnerColumn` `AttributeError` ([#1393](https://github.com/ewels/MultiQC/issues/1393))
- Properly ignore `.snakemake` folders as intended ([#1395](https://github.com/ewels/MultiQC/issues/1395))

#### Module updates

- **bcftools**
  - Fixed bug where `QUAL` value `.` would crash MultiQC ([#1400](https://github.com/ewels/MultiQC/issues/1400))
- **bowtie2**
  - Fix bug where HiSAT2 paired-end bar plots were missing unaligned reads ([#1230](https://github.com/ewels/MultiQC/issues/1230))
- **Deeptools**
  - Handle `plotProfile` data where no upstream / downstream regions have been calculated around genes ([#1317](https://github.com/ewels/MultiQC/issues/1317))
  - Fix `IndexError` caused by mysterious `-1` in code.. ([#1275](https://github.com/ewels/MultiQC/issues/1275))
- **FastQC**
  - Replace `NaN` with `0` in the _Per Base Sequence Content_ plot to avoid crashing the plot ([#1246](https://github.com/ewels/MultiQC/issues/1246))
- **Picard**
  - Fixed bug in `ValidateSamFile` module where additional whitespace at the end of the file would cause MultiQC to crash ([#1397](https://github.com/ewels/MultiQC/issues/1397))
- **Somalier**
  - Fixed bug where using sample name cleaning in a config would trigger a `KeyError` ([#1234](https://github.com/ewels/MultiQC/issues/1234))

## [MultiQC v1.10](https://github.com/ewels/MultiQC/releases/tag/v1.10) - 2021-03-08

### Update for developers: Code linting

This is a big change for MultiQC developers. I have added automated code formatting and code linting
(style checks) to MultiQC. This helps to keep the MultiQC code base consistent despite having many
contributors and helps me to review pull-requests without having to consider whitespace.

Specifically, MultiQC now uses three main tools:

- [Black](https://github.com/psf/black) - Python Code
- [Prettier](https://prettier.io/) - Everything else (almost)
- [markdownlint-cli](https://github.com/igorshubovych/markdownlint-cli) - Stricter markdown rules

**All developers must run these tools when submitting changes via Pull-Requests!**
Automated CI tests now run with GitHub actions to check that all files pass the above tests.
If any files do not, that test will fail giving a red :x: next to the pull request.

For further information, please see the [documentation](https://multiqc.info/docs/#coding-with-multiqc).

### MultiQC updates

#### New MultiQC Features

- `--sample-filters` now also accepts `show_re` and `hide_re` in addition to `show` and `hide`. The `_re` options use regex, while the "normal" options use globbing.
- MultiQC config files now work with `.yml` file extension as well as `.yaml`
  - `.yaml` will take preference if both found.
- Section comments can now also be added for _General Statistics_
  - `section_comments: { general_stats: "My comment" }`
- New table header config option `bgcols` allows background colours for table cells with categorical data.
- New table header config options `cond_formatting_rules` and `cond_formatting_colours`
  - Comparable functionality to user config options `table_cond_formatting_rules` and `table_cond_formatting_colours`,
    allowes module developers to format table cell values as labels.
- New CI test looks for git merge markers in files
- Beautiful new [progress bar](https://rich.readthedocs.io/en/stable/progress.html) from the amazing [willmcgugan/rich](https://github.com/willmcgugan/rich) package.
- Added a bunch of new default sample name trimming suffixes ([see `8ac5c7b`](https://github.com/ewels/MultiQC/commit/8ac5c7b6e4ea6003ca2c9b681953ab3f22c5dd66))
- Added `timeout-minutes: 10` to the CI test workflow to check that changes aren't negatively affecting run time too much.
- New table header option `bars_zero_centrepoint` to treat `0` as zero width bars and plot bar length based on absolute values

#### New Modules

- [**EigenStratDatabaseTools**](https://github.com/TCLamnidis/EigenStratDatabaseTools)
  - Added MultiQC module to report SNP coverages from `eigenstrat_snp_coverage.py` in the general stats table.
- [**HOPS**](https://www.github.com/rhubler/HOPS)
  - Post-alignment ancient DNA analysis tool for MALT
- [**JCVI**](https://github.com/tanghaibao/jcvi)
  - Computes statistics on genome annotation.
- [**ngsderive**](https://github.com/stjudecloud/ngsderive)
  - Forensic analysis tool useful in backwards computing information from next-generation sequencing data.
- [**OptiType**](https://github.com/FRED-2/OptiType)
  - Precision HLA typing from next-generation sequencing data
- [**PURPLE**](https://github.com/hartwigmedical/hmftools/tree/master/purity-ploidy-estimator)
  - A purity, ploidy and copy number estimator for whole genome tumor data
- [**Pychopper**](https://github.com/nanoporetech/pychopper)
  - Identify, orient and trim full length Nanopore cDNA reads
- [**qc3C**](https://github.com/cerebis/qc3C)
  - Reference-free QC of Hi-C sequencing data
- [**Sentieon**](https://www.sentieon.com/products/)
  - Submodules added to catch Picard-based QC metrics files

#### Module updates

- **DRAGEN**
  - Fix issue where missing out fields could crash the module ([#1223](https://github.com/ewels/MultiQC/issues/1223))
  - Added support for whole-exome / targetted data ([#1290](https://github.com/ewels/MultiQC/issues/1290))
- **featureCounts**
  - Add support for output from [Rsubread](https://bioconductor.org/packages/release/bioc/html/Rsubread.html) ([#1022](https://github.com/ewels/MultiQC/issues/1022))
- **fgbio**
  - Fix `ErrorRateByReadPosition` to calculate `ymax` not just on the overall `error_rate`, but also specific base errors (ex. `a_to_c_error_rate`, `a_to_g_error_rate`, ...). ([#1215](https://github.com/ewels/MultiQC/pull/1251))
  - Fix `ErrorRateByReadPosition` plotted line names to no longer concatenate multiple read identifiers and no longer have off-by-one read numbering (ex. `Sample1_R2_R3` -> `Sample1_R2`) ([#[1304](https://github.com/ewels/MultiQC/pull/1304))
- **Fastp**
  - Fixed description for duplication rate (pre-filtering, not post) ([#[1313](https://github.com/ewels/MultiQC/pull/1313))
- **GATK**
  - Add support for the creation of a "Reported vs Empirical Quality" graph to the Base Recalibration module.
- **hap.py**
  - Updated module to plot both SNP and INDEL stats ([#1241](https://github.com/ewels/MultiQC/issues/1241))
- **indexcov**
  - Fixed bug when making the PED file plots ([#1265](https://github.com/ewels/MultiQC/issues/1265))
- **interop**
  - Added the `% Occupied` metric to `Read Metrics per Lane` table which is reported for NovaSeq and iSeq platforms.
- **Kaiju**
  - Fixed bug affecting inputs with taxa levels other than Phylum ([#1217](https://github.com/ewels/MultiQC/issues/1217))
  - Rework barplot, add top 5 taxons ([#1219](https://github.com/ewels/MultiQC/issues/1219))
- **Kraken**
  - Fix `ZeroDivisionError` ([#1276](https://github.com/ewels/MultiQC/issues/1276))
  - Add distinct minimizer heatmap for KrakenUniq style duplication information ([#1333](https://github.com/ewels/MultiQC/pull/1380))
- **MALT**
  - Fix y-axis labelling in bargraphs
- **MACS2**
  - Add number of peaks to the _General Statistics_ table.
- **mosdepth**
  - Enable prepending of directory to sample names
  - Display contig names in _Coverage per contig_ plot tooltip
- **Picard**
  - Fix `HsMetrics` bait percentage columns ([#1212](https://github.com/ewels/MultiQC/issues/1212))
  - Fix `ConvertSequencingArtifactToOxoG` files not being found ([#1310](https://github.com/ewels/MultiQC/issues/1310))
  - Make `WgsMetrics` histogram smoothed if more than 1000 data points (avoids huge plots that crash the browser)
  - Multiple new config options for `WgsMetrics` to customise coverage histogram and speed up MultiQC with very high coverage files.
  - Add additional datasets to Picard Alignment Summary ([#1293](https://github.com/ewels/MultiQC/issues/1293))
  - Add support for `CrosscheckFingerprints` ([#1327](https://github.com/ewels/MultiQC/issues/1327))
- **PycoQC**
  - Log10 x-axis for _Read Length_ plot ([#1214](https://github.com/ewels/MultiQC/issues/1214))
- **Rockhopper**
  - Fix issue with parsing genome names in Rockhopper summary files ([#1333](https://github.com/ewels/MultiQC/issues/1333))
  - Fix issue properly parsing multiple samples within a single Rockhopper summary file
- **Salmon**
  - Only try to generate a plot for fragment length if the data was found.
- **verifyBamID**
  - Fix `CHIP` value detection ([#1316](https://github.com/ewels/MultiQC/pull/1316)).

#### New Custom Content features

- General Stats custom content now gives a log message
- If `id` is not set in `JSON` or `YAML` files, it defaults to the sample name instead of just `custom_content`
- Data from `JSON` or `YAML` now has `data` keys (sample names) run through the `clean_s_name()` function to apply sample name cleanup
- Fixed minor bug which caused custom content YAML files with a string `data` type to not be parsed

#### Bug Fixes

- Disable preservation of timestamps / modes when copying temp report files, to help issues with network shares ([#1333](https://github.com/ewels/MultiQC/issues/1333))
- Fixed MatPlotLib warning: `FixedFormatter should only be used together with FixedLocator`
- Fixed long-standing min/max bug with shared minimum values for table columns using `shared_key`
- Made table colour schemes work with negative numbers (don't strip `-` from values when making scheme)

## [MultiQC v1.9](https://github.com/ewels/MultiQC/releases/tag/v1.9) - 2020-05-30

#### Dropped official support for Python 2

Python 2 had its [official sunset date](https://www.python.org/doc/sunset-python-2/)
on January 1st 2020, meaning that it will no longer be developed by the Python community.
Part of the [python.org statement](https://www.python.org/doc/sunset-python-2/) reads:

> That means that we will not improve it anymore after that day,
> even if someone finds a security problem in it.
> You should upgrade to Python 3 as soon as you can.

[Very many Python packages no longer support Python 2](https://python3statement.org/)
and it whilst the MultiQC code is currently compatible with both Python 2 and Python 3,
it is increasingly difficult to maintain compatibility with the dependency packages it
uses, such as MatPlotLib, numpy and more.

As of MultiQC version 1.9, **Python 2 is no longer officially supported**.
Automatic CI tests will no longer run with Python 2 and Python 2 specific workarounds
are no longer guaranteed.

Whilst it may be possible to continue using MultiQC with Python 2 for a short time by
pinning dependencies, MultiQC compatibility for Python 2 will now slowly drift and start
to break. If you haven't already, **you need to switch to Python 3 now**.

#### New MultiQC Features

- Now using [GitHub Actions](https://github.com/features/actions) for all CI testing
  - Dropped Travis and AppVeyor, everything is now just on GitHub
  - Still testing on both Linux and Windows, with multiple versions of Python
  - CI tests should now run automatically for anyone who forks the MultiQC repository
- Linting with `--lint` now checks line graphs as well as bar graphs
- New `gathered` template with no tool name sections ([#1119](https://github.com/ewels/MultiQC/issues/1119))
- Added `--sample-filters` option to add _show_/_hide_ buttons at the top of the report ([#1125](https://github.com/ewels/MultiQC/issues/1125))
  - Buttons control the report toolbox Show/Hide tool, filtering your samples
  - Allows reports to be pre-configured based on a supplied list of sample names at report-generation time.
- Line graphs can now have `Log10` buttons (same functionality as bar graphs)
- Importing and running `multiqc` in a script is now a _little_ Better
  - `multiqc.run` now returns the `report` and `config` as well as the exit code. This means that you can explore the MultiQC run time a little in the Python environment.
  - Much more refactoring is needed to make MultiQC as useful in Python scripts as it could be. Watch this space.
- If a custom module `anchor` is set using `module_order`, it's now used a bit more:
  - Prefixed to module _section_ IDs
  - Appended to files saved in `multiqc_data`
  - Should help to prevent duplicates requiring `-1` suffixes when running a module multiple times
- New heatmap plot config options `xcats_samples` and `ycats_samples`
  - If set to `False`, the report toolbox options (_highlight_, _rename_, _show/hide_) do not affect that axis.
  - Means that the _Show only matching samples_ report toolbox option works on FastQC Status Checks, for example ([#1172](https://github.com/ewels/MultiQC/issues/1172))
- Report header time and analysis paths can now be hidden
  - New config options `show_analysis_paths` and `show_analysis_time` ([#1113](https://github.com/ewels/MultiQC/issues/1113))
- New search pattern key `skip: true` to skip specific searches when modules look for a lot of different files (eg. Picard).
- New `--profile-runtime` command line option (`config.profile_runtime`) to give analysis of how long the report takes to be generated
  - Plots of the file search results and durations are added to the end of the MultiQC report as a special module called _Run Time_
  - A summary of the time taken for the major stages of MultiQC execution are printed to the command line log.
- New table config option `only_defined_headers`
  - Defaults to `true`, set to `false` to also show any data columns that are not defined as headers
  - Useful as allows table-wide defaults to be set with column-specific overrides
- New `module` key allowed for `config.extra_fn_clean_exts` and `config.fn_clean_exts`
  - Means you can limit the action of a sample name cleaning pattern to specific MultiQC modules ([#905](https://github.com/ewels/MultiQC/issues/905))

#### New Custom Content features

- Improve support for HTML files - now just end your HTML filename with `_mqc.html`
  - Native handling of HTML snippets as files, no MultiQC config or YAML file required.
  - Also with embedded custom content configuration at the start of the file as a HTML comment.
- Add ability to group custom-content files into report sections
  - Use the new `parent_id`, `parent_name` and `parent_description` config keys to group content together like a regular module ([#1008](https://github.com/ewels/MultiQC/issues/1008))
- Custom Content files can now be configured using `custom_data`, without giving search patterns or data
  - Allows you to set descriptions and nicer titles for images and other 'blunt' data types in reports ([#1026](https://github.com/ewels/MultiQC/issues/1026))
  - Allows configuration of custom content separately from files themselves (`tsv`, `csv`, `txt` formats) ([#1205](https://github.com/ewels/MultiQC/issues/1205))

#### New Modules

- [**DRAGEN**](https://www.illumina.com/products/by-type/informatics-products/dragen-bio-it-platform.html)
  - Illumina Bio-IT Platform that uses FPGA for secondary NGS analysis
- [**iVar**](https://github.com/andersen-lab/ivar)
  - Added support for iVar: a computational package that contains functions broadly useful for viral amplicon-based sequencing.
- [**Kaiju**](http://kaiju.binf.ku.dk/)
  - Fast and sensitive taxonomic classification for metagenomics
- [**Kraken**](https://ccb.jhu.edu/software/kraken2/)
  - K-mer matching tool for taxonomic classification. Module plots bargraph of counts for top-5 hits across each taxa rank. General stats summary.
- [**MALT**](https://uni-tuebingen.de/fakultaeten/mathematisch-naturwissenschaftliche-fakultaet/fachbereiche/informatik/lehrstuehle/algorithms-in-bioinformatics/software/malt/)
  - Megan Alignment Tool: Metagenomics alignment tool.
- [**miRTop**](https://github.com/miRTop/mirtop)
  - Command line tool to annotate miRNAs with a standard mirna/isomir naming (mirGFF3)
  - Module started by [@oneillkza](https://github.com/oneillkza/) and completed by [@FlorianThibord](https://github.com/FlorianThibord/)
- [**MultiVCFAnalyzer**](https://github.com/alexherbig/multivcfanalyzer)
  - Combining multiple VCF files into one coherent report and format for downstream analysis.
- **Picard** - new submodules for `QualityByCycleMetrics`, `QualityScoreDistributionMetrics` & `QualityYieldMetrics`
  - See [#1116](https://github.com/ewels/MultiQC/issues/1114)
- [**Rockhopper**](https://cs.wellesley.edu/~btjaden/Rockhopper/)
  - RNA-seq tool for bacteria, includes bar plot showing where features map.
- [**Sickle**](https://github.com/najoshi/sickle)
  - A windowed adaptive trimming tool for FASTQ files using quality
- [**Somalier**](https://github.com/brentp/somalier)
  - Relatedness checking and QC for BAM/CRAM/VCF for cancer, DNA, BS-Seq, exome, etc.
- [**VarScan2**](https://github.com/dkoboldt/varscan)
  - Variant calling and somatic mutation/CNV detection for next-generation sequencing data

#### Module updates

- **BISCUIT**
  - Major rewrite to work with new BISCUIT QC script (BISCUIT `v0.3.16+`)
    - This change breaks backwards-compatability with previous BISCUIT versions. If you are unable to upgrade BISCUIT, please use MultiQC v1.8.
  - Fixed error when missing data in log files ([#1101](https://github.com/ewels/MultiQC/issues/1101))
- **bcl2fastq**
  - Samples with multiple library preps (i.e barcodes) will now be handled correctly ([#1094](https://github.com/ewels/MultiQC/issues/1094))
- **BUSCO**
  - Updated log search pattern to match new format in v4 with auto-lineage detection option ([#1163](https://github.com/ewels/MultiQC/issues/1163))
- **Cutadapt**
  - New bar plot showing the proportion of reads filtered out for different criteria (eg. _too short_, _too many Ns_) ([#1198](https://github.com/ewels/MultiQC/issues/1198))
- **DamageProfiler**
  - Removes redundant typo in init name. This makes referring to the module's column consistent with other modules when customising general stats table.
- **DeDup**
  - Updates plots to make compatible with 0.12.6
  - Fixes reporting errors - barplot total represents _mapped_ reads, not total reads in BAM file
  - New: Adds 'Post-DeDup Mapped Reads' column to general stats table.
- **FastQC**
  - Fixed tooltip text in _Sequence Duplication Levels_ plot ([#1092](https://github.com/ewels/MultiQC/issues/1092))
  - Handle edge-case where a FastQC report was for an empty file with 0 reads ([#1129](https://github.com/ewels/MultiQC/issues/1129))
- **FastQ Screen**
  - Don't skip plotting `% No Hits` even if it's `0%` ([#1126](https://github.com/ewels/MultiQC/issues/1126))
  - Refactor parsing code. Avoids error with `-0.00 %Unmapped` ([#1126](https://github.com/ewels/MultiQC/issues/1126))
  - New plot for _Bisulfite Reads_, if data is present
  - Categories in main plot are now sorted by the total read count and hidden if 0 across all samples
- **fgbio**
  - New: Plot error rate by read position from `ErrorRateByReadPosition`
  - GroupReadsByUmi plot can now be toggled to show relative percents ([#1147](https://github.com/ewels/MultiQC/pull/1147))
- **FLASh**
  - Logs not reporting innie and outine uncombined pairs now plot combined pairs instead ([#1173](https://github.com/ewels/MultiQC/issues/1173))
- **GATK**
  - Made parsing for VariantEval more tolerant, so that it will work with output from the tool when run in different modes ([#1158](https://github.com/ewels/MultiQC/issues/1158))
- **MTNucRatioCalculator**
  - Fixed misleading value suffix in general stats table
- **Picard MarkDuplicates**
  - **Major change** - previously, if multiple libraries (read-groups) were found then only the first would be used and all others ignored. Now, values from all libraries are merged and `PERCENT_DUPLICATION` and `ESTIMATED_LIBRARY_SIZE` are recalculated. Libraries can be kept as separate samples with a new MultiQC configuration option - `picard_config: markdups_merge_multiple_libraries: False`
  - **Major change** - Updated `MarkDuplicates` bar plot to double the read-pair counts, so that the numbers stack correctly. ([#1142](https://github.com/ewels/MultiQC/issues/1142))
- **Picard HsMetrics**
  - Updated large table to use columns specified in the MultiQC config. See [docs](https://multiqc.info/docs/#hsmetrics). ([#831](https://github.com/ewels/MultiQC/issues/831))
- **Picard WgsMetrics**
  - Updated parsing code to recognise new java class string ([#1114](https://github.com/ewels/MultiQC/issues/1114))
- **QualiMap**
  - Fixed QualiMap mean coverage calculation [#1082](https://github.com/ewels/MultiQC/issues/1082), [#1077](https://github.com/ewels/MultiQC/issues/1082)
- **RSeqC**
  - Support added for output from `geneBodyCoverage2.py` script ([#844](https://github.com/ewels/MultiQC/issues/844))
  - Single sample view in the _"Junction saturation"_ plot now works with the toolbox properly _(rename, hide, highlight)_ ([#1133](https://github.com/ewels/MultiQC/issues/1133))
- **RNASeQC2**
  - Updated to handle the parsing metric files from the [newer rewrite of RNA-SeqQC](https://github.com/broadinstitute/rnaseqc).
- **Samblaster**
  - Improved parsing to handle variable whitespace ([#1176](https://github.com/ewels/MultiQC/issues/1176))
- **Samtools**
  - Removes hardcoding of general stats column names. This allows column names to indicate when a module has been run twice ([https://github.com/ewels/MultiQC/issues/1076](https://github.com/ewels/MultiQC/issues/1076)).
  - Added an observed over expected read count plot for `idxstats` ([#1118](https://github.com/ewels/MultiQC/issues/1118))
  - Added additional (by default hidden) column for `flagstat` that displays number total number of reads in a bam
- **sortmerna**
  - Fix the bug for the latest sortmerna version 4.2.0 ([#1121](https://github.com/ewels/MultiQC/issues/1121))
- **sexdeterrmine**
  - Added a scatter plot of relative X- vs Y-coverage to the generated report.
- **VerifyBAMID**
  - Allow files with column header `FREEMIX(alpha)` ([#1112](https://github.com/ewels/MultiQC/issues/1112))

#### Bug Fixes

- Added a new test to check that modules work correctly with `--ignore-samples`. A lot of them didn't:
  - `Mosdepth`, `conpair`, `Qualimap BamQC`, `RNA-SeQC`, `GATK BaseRecalibrator`, `SNPsplit`, `SeqyClean`, `Jellyfish`, `hap.py`, `HOMER`, `BBMap`, `DeepTools`, `HiCExplorer`, `pycoQC`, `interop`
  - These modules have now all been fixed and `--ignore-samples` should work as you expect for whatever data you have.
- Removed use of `shutil.copy` to avoid problems with working on multiple filesystems ([#1130](https://github.com/ewels/MultiQC/issues/1130))
- Made folder naming behaviour of `multiqc_plots` consistent with `multiqc_data`
  - Incremental numeric suffixes now added if folder already exists
  - Plots folder properly renamed if using `-n`/`--filename`
- Heatmap plotting function is now compatible with MultiQC toolbox `hide` and `highlight` ([#1136](https://github.com/ewels/MultiQC/issues/1136))
- Plot config `logswitch_active` now works as advertised
- When running MultiQC modules several times, multiple data files are now created instead of overwriting one another ([#1175](https://github.com/ewels/MultiQC/issues/1175))
- Fixed minor bug where tables could report negative numbers of columns in their header text
- Fixed bug where numeric custom content sample names could trigger a `TypeError` ([#1091](https://github.com/ewels/MultiQC/issues/1091))
- Fixed custom content bug HTML data in a config file would trigger a `ValueError` ([#1071](https://github.com/ewels/MultiQC/issues/1071))
- Replaced deprecated 'warn()' with 'warning()' of the logging module
- Custom content now supports `section_extra` config key to add custom HTML after description.
- Barplots with `ymax` set now ignore this when you click the _Percentages_ tab.

## [MultiQC v1.8](https://github.com/ewels/MultiQC/releases/tag/v1.8) - 2019-11-20

#### New Modules

- [**fgbio**](http://fulcrumgenomics.github.io/fgbio/)
  - Process family size count hist data from `GroupReadsByUmi`
- [**biobambam2**](https://github.com/gt1/biobambam2)
  - Added submodule for `bamsormadup` tool
  - Totally cheating - it uses Picard MarkDuplicates but with a custom search pattern and naming
- [**SeqyClean**](https://github.com/ibest/seqyclean)
  - Adds analysis for seqyclean files
- [**mtnucratio**](https://github.com/apeltzer/MTNucRatioCalculator)
  - Added little helper tool to compute mt to nuclear ratios for NGS data.
- [**mosdepth**](https://github.com/brentp/mosdepth)
  - fast BAM/CRAM depth calculation for WGS, exome, or targeted sequencing
- [**SexDetErrmine**](https://github.com/TCLamnidis/Sex.DetERRmine)
  - Relative coverage and error rate of X and Y chromosomes
- [**SNPsplit**](https://github.com/FelixKrueger/SNPsplit)
  - Allele-specific alignment sorting

#### Module updates

- **bcl2fastq**
  - Added handling of demultiplexing of more than 2 reads
  - Allow bcl2fastq to parse undetermined barcode information in situations when lane indexes do not start at 1
- **BBMap**
  - Support for scafstats output marked as not yet implemented in docs
- **DeDup**
  - Added handling clusterfactor and JSON logfiles
- **damageprofiler**
  - Added writing metrics to data output file.
- **DeepTools**
  - Fixed Python3 bug with int() conversion ([#1057](https://github.com/ewels/MultiQC/issues/1057))
  - Handle varied TES boundary labels in plotProfile ([#1011](https://github.com/ewels/MultiQC/issues/1011))
  - Fixed bug that prevented running on only plotProfile files when no other deepTools files found.
- **fastp**
  - Fix faulty column handling for the _after filtering_ Q30 rate ([#936](https://github.com/ewels/MultiQC/issues/936))
- **FastQC**
  - When including a FastQC section multiple times in one report, the Per Base Sequence Content heatmaps now behave as you would expect.
  - Added heatmap showing FastQC status checks for every section report across all samples
  - Made sequence content individual plots work after samples have been renamed ([#777](https://github.com/ewels/MultiQC/issues/777))
  - Highlighting samples from status - respect chosen highlight colour in the toolbox ([#742](https://github.com/ewels/MultiQC/issues/742))
- **FastQ Screen**
  - When including a FastQ Screen section multiple times in one report, the plots now behave as you would expect.
  - Fixed MultiQC linting errors
- **fgbio**
  - Support the new output format of `ErrorRateByReadPosition` first introduced in version `1.3.0`, as well as the old output format.
- **GATK**
  - Refactored BaseRecalibrator code to be more consistent with MultiQC Python style
  - Handle zero count errors in BaseRecalibrator
- **HiC Explorer**
  - Fixed bug where module tries to parse `QC_table.txt`, a new log file in hicexplorer v2.2.
  - Updated the format of the report to fits the changes which have been applied to the QC report of hicexplorer v3.3
  - Updated code to save parsed results to `multiqc_data`
- **HTSeq**
  - Fixed bug where module would crash if a sample had zero reads ([#1006](https://github.com/ewels/MultiQC/issues/1006))
- **LongRanger**
  - Added support for the LongRanger Align pipeline.
- **miRTrace**
  - Fixed bug where a sample in some plots was missed. ([#932](https://github.com/ewels/MultiQC/issues/932))
- **Peddy**
  - Fixed bug where sample name cleaning could lead to error. ([#1024](https://github.com/ewels/MultiQC/issues/1024))
  - All plots (including _Het Check_ and _Sex Check_) now hidden if no data
- **Picard**
  - Modified `OxoGMetrics` so that it will find files created with GATK `CollectMultipleMetrics` and `ConvertSequencingArtifactToOxoG`.
- **QoRTs**
  - Fixed bug where `--dirs` broke certain input files. ([#821](https://github.com/ewels/MultiQC/issues/821))
- **Qualimap**
  - Added in mean coverage computation for general statistics report
  - Creates now tables of collected data in `multiqc_data`
- **RNA-SeQC**
  - Updated broken URL link
- **RSeQC**
  - Fixed bug where Junction Saturation plot when clicking a single sample was mislabelling the lines.
  - When including a RSeQC section multiple times in one report, clicking Junction Saturation plot now behaves as you would expect.
  - Fixed bug where exported data in `multiqc_rseqc_read_distribution.txt` files had incorrect values for `_kb` fields ([#1017](https://github.com/ewels/MultiQC/issues/1017))
- **Samtools**
  - Utilize in-built `read_count_multiplier` functionality to plot `flagstat` results more nicely
- **SnpEff**
  - Increased the default summary csv file-size limit from 1MB to 5MB.
- **Stacks**
  - Fixed bug where multi-population sum stats are parsed correctly ([#906](https://github.com/ewels/MultiQC/issues/906))
- **TopHat**
  - Fixed bug where TopHat would try to run with files from Bowtie2 or HiSAT2 and crash
- **VCFTools**
  - Fixed a bug where `tstv_by_qual.py` produced invalid json from infinity-values.
- **snpEff**
  - Added plot of effects

#### New MultiQC Features

- Added some installation docs for windows
- Added some docs about using MultiQC in bioinformatics pipelines
- Rewrote Docker image
  - New base image `czentye/matplotlib-minimal` reduces image size from ~200MB to ~80MB
  - Proper installation method ensures latest version of the code
  - New entrypoint allows easier command-line usage
- Support opening MultiQC on websites with CSP `script-src 'self'` with some sha256 exceptions
  - Plot data is no longer intertwined with javascript code so hashes stay the same
- Made `config.report_section_order` work for module sub-sections as well as just modules.
- New config options `exclude_modules` and `run_modules` to complement `-e` and `-m` cli flags.
- Command line output is now coloured by default :rainbow: (use `--no-ansi` to turn this off)
- Better launch comparability due to code refactoring by [@KerstenBreuer](https://github.com/KerstenBreuer) and [@ewels](https://github.com/ewels)
  - Windows support for base `multiqc` command
  - Support for running as a python module: `python -m multiqc .`
  - Support for running within a script: `import multiqc` and `multiqc.run('/path/to/files')`
- Config option `custom_plot_config` now works for bargraph category configs as well ([#1044](https://github.com/ewels/MultiQC/issues/1044))
- Config `table_columns_visible` can now be given a module namespace and it will hide all columns from that module ([#541](https://github.com/ewels/MultiQC/issues/541))

#### Bug Fixes

- MultiQC now ignores all `.md5` files
- Use `SafeLoader` for PyYaml load calls, avoiding recent warning messages.
- Hide `multiqc_config_example.yaml` in the `test` directory to stop people from using it without modification.
- Fixed matplotlib background colour issue (@epakarin - [#886](https://github.com/ewels/MultiQC/issues))
- Table rows that are empty due to hidden columns are now properly hidden on page load ([#835](https://github.com/ewels/MultiQC/issues/835))
- Sample name cleaning: All sample names are now truncated to their basename, without a path.
  - This includes for `regex` and `replace` (before was only the default `truncate`).
  - Only affects modules that take sample names from file contents, such as cutadapt.
  - See [#897](https://github.com/ewels/MultiQC/issues/897) for discussion.

## [MultiQC v1.7](https://github.com/ewels/MultiQC/releases/tag/v1.7) - 2018-12-21

#### New Modules

- [**BISCUIT**](https://github.com/zwdzwd/biscuit)
  - BISuilfite-seq CUI Toolkit
  - Module written by [@zwdzwd](https://github.com/zwdzwd/)
- [**DamageProfiler**](https://github.com/Integrative-Transcriptomics/DamageProfiler)
  - A tool to determine ancient DNA misincorporation rates.
  - Module written by [@apeltzer](https://github.com/apeltzer/)
- [**FLASh**](https://ccb.jhu.edu/software/FLASH/)
  - FLASH (Fast Length Adjustment of SHort reads)
  - Module written by [@pooranis](https://github.com/pooranis/)
- [**MinIONQC**](https://github.com/roblanf/minion_qc)
  - QC of reads from ONT long-read sequencing
  - Module written by [@ManavalanG](https://github.com/ManavalanG)
- [**phantompeakqualtools**](https://www.encodeproject.org/software/phantompeakqualtools)
  - A tool for informative enrichment and quality measures for ChIP-seq/DNase-seq/FAIRE-seq/MNase-seq data.
  - Module written by [@chuan-wang](https://github.com/chuan-wang/)
- [**Stacks**](http://catchenlab.life.illinois.edu/stacks/)
  - A software for analyzing restriction enzyme-based data (e.g. RAD-seq). Support for Stacks >= 2.1 only.
  - Module written by [@remiolsen](https://github.com/remiolsen/)

#### Module updates

- **AdapterRemoval**
  - Handle error when zero bases are trimmed. See [#838](https://github.com/ewels/MultiQC/issues/838).
- **Bcl2fastq**
  - New plot showing the top twenty of undetermined barcodes by lane.
  - Informations for R1/R2 are now separated in the General Statistics table.
  - SampleID is concatenate with SampleName because in Chromium experiments several sample have the same SampleName.
- **deepTools**
  - New PCA plots from the `plotPCA` function (written by [@chuan-wang](https://github.com/chuan-wang/))
  - New fragment size distribution plots from `bamPEFragmentSize --outRawFragmentLengths` (written by [@chuan-wang](https://github.com/chuan-wang/))
  - New correlation heatmaps from the `plotCorrelation` function (written by [@chuan-wang](https://github.com/chuan-wang/))
  - New sequence distribution profiles around genes, from the `plotProfile` function (written by [@chuan-wang](https://github.com/chuan-wang/))
  - Reordered sections
- **Fastp**
  - Fixed bug in parsing of empty histogram data. See [#845](https://github.com/ewels/MultiQC/issues/845).
- **FastQC**
  - Refactored _Per Base Sequence Content_ plots to show original underlying data, instead of calculating it from the page contents. Now shows original FastQC base-ranges and fixes 100% GC bug in final few pixels. See [#812](https://github.com/ewels/MultiQC/issues/812).
  - When including a FastQC section multiple times in one report, the summary progress bars now behave as you would expect.
- **FastQ Screen**
  - Don't hide genomes in the simple plot, even if they have zero unique hits. See [#829](https://github.com/ewels/MultiQC/issues/829).
- **InterOp**
  - Fixed bug where read counts and base pair yields were not displaying in tables correctly.
  - Number formatting for these fields can now be customised in the same way as with other modules, as described [in the docs](http://multiqc.info/docs/#number-base-multiplier)
- **Picard**
  - InsertSizeMetrics: You can now configure to what degree the insert size plot should be smoothed.
  - CollectRnaSeqMetrics: Add warning about missing rRNA annotation.
  - CollectRnaSeqMetrics: Add chart for counts/percentage of reads mapped to the correct strand.
  - Now parses VariantCallingMetrics reports. (Similar to GATK module's VariantEval.)
- **phantompeakqualtools**
  - Properly clean sample names
- **Trimmomatic**
  - Updated Trimmomatic module documentation to be more helpful
  - New option to use filenames instead of relying on the command line used. See [#864](https://github.com/ewels/MultiQC/issues/864).

#### New MultiQC Features

- Embed your custom images with a new Custom Content feature! Just add `_mqc` to the end of the filename for `.png`, `.jpg` or `.jpeg` files.
- Documentation for Custom Content reordered to make it a little more sane
- You can now add or override any config parameter for any MultiQC plot! See [the documentation](http://multiqc.info/docs/#customising-plots) for more info.
- Allow `table_columns_placement` config to work with table IDs as well as column namespaces. See [#841](https://github.com/ewels/MultiQC/issues/841).
- Improved visual spacing between grouped bar plots

#### Bug Fixes

- Custom content no longer clobbers `col1_header` table configs
- The option `--file-list` that refers to a text file with file paths to analyse will no longer ignore directory paths
- [Sample name directory prefixes](https://multiqc.info/docs/#sample-names-prefixed-with-directories) are now added _after_ cleanup.
- If a module is run multiple times in one report, it's CSS and JS files will only be included once (`default` template)

## [MultiQC v1.6](https://github.com/ewels/MultiQC/releases/tag/v1.6) - 2018-08-04

Some of these updates are thanks to the efforts of people who attended the [NASPM](https://twitter.com/NordicGenomics) 2018 MultiQC hackathon session. Thanks to everyone who attended!

#### New Modules

- [**fastp**](https://github.com/OpenGene/fastp)
  - An ultra-fast all-in-one FASTQ preprocessor (QC, adapters, trimming, filtering, splitting...)
  - Module started by [@florianduclot](https://github.com/florianduclot/) and completed by [@ewels](https://github.com/ewels/)
- [**hap.py**](https://github.com/Illumina/hap.py)
  - Hap.py is a set of programs based on htslib to benchmark variant calls against gold standard truth datasets
  - Module written by [@tsnowlan](https://github.com/tsnowlan/)
- [**Long Ranger**](https://support.10xgenomics.com/genome-exome/software/pipelines/latest/what-is-long-ranger)
  - Works with data from the 10X Genomics Chromium. Performs sample demultiplexing, barcode processing, alignment, quality control, variant calling, phasing, and structural variant calling.
  - Module written by [@remiolsen](https://github.com/remiolsen/)
- [**miRTrace**](https://github.com/friedlanderlab/mirtrace)
  - A quality control software for small RNA sequencing data.
  - Module written by [@chuan-wang](https://github.com/chuan-wang/)

#### Module updates

- **BCFtools**
  - New plot showing SNP statistics versus quality of call from bcftools stats ([@MaxUlysse](https://github.com/MaxUlysse) and [@Rotholandus](https://github.com/Rotholandus))
- **BBMap**
  - Support added for BBDuk kmer-based adapter/contaminant filtering summary stats ([@boulund](https://github.com/boulund)
- **FastQC**
  - New read count plot, split into unique and duplicate reads if possible.
  - Help text added for all sections, mostly copied from the excellent FastQC help.
  - Sequence duplication plot rescaled
- **FastQ Screen**
  - Samples in large-sample-number plot are now sorted alphabetically ([@hassanfa](https://github.com/hassanfa)
- **MACS2**
  - Output is now more tolerant of missing data (no plot if no data)
- **Peddy**
  - Background samples now shown in ancestry PCA plot ([@roryk](https://github.com/roryk))
  - New plot showing sex checks versus het ratios, supporting unknowns ([@oyvinev](https://github.com/oyvinev))
- **Picard**
  - New submodule to handle `ValidateSamFile` reports ([@cpavanrun](https://github.com/cpavanrun))
  - WGSMetrics now add the mean and standard-deviation coverage to the general stats table (hidden) ([@cpavanrun](https://github.com/cpavanrun))
- **Preseq**
  - New config option to plot preseq plots with unique old coverage on the y axis instead of read count
  - Code refactoring by [@vladsaveliev](https://github.com/vladsaveliev)
- **QUAST**
  - Null values (`-`) in reports now handled properly. Bargraphs always shown despite varying thresholds. ([@vladsaveliev](https://github.com/vladsaveliev))
- **RNA-SeQC**
  - Don't create the report section for Gene Body Coverage if no data is given
- **Samtools**
  - Fixed edge case bug where MultiQC could crash if a sample had zero count coverage with idxstats.
  - Adds % proper pairs to general stats table
- **Skewer**
  - Read length plot rescaled
- **Tophat**
  - Fixed bug where some samples could be given a blank sample name ([@lparsons](https://github.com/lparsons))
- **VerifyBamID**
  - Change column header help text for contamination to match percentage output ([@chapmanb](https://github.com/chapmanb))

#### New MultiQC Features

- New config option `remove_sections` to skip specific report sections from modules
- Add `path_filters_exclude` to exclude certain files when running modules multiple times. You could previously only include certain files.
- New `exclude_*` keys for file search patterns
  - Have a subset of patterns to exclude otherwise detected files with, by filename or contents
- Command line options all now use mid-word hyphens (not a mix of hyphens and underscores)
  - Old underscore terms still maintained for backwards compatibility
- Flag `--view-tags` now works without requiring an "analysis directory".
- Removed Python dependency for `enum34` ([@boulund](https://github.com/boulund))
- Columns can be added to `General Stats` table for custom content/module.
- New `--ignore-symlinks` flag which will ignore symlinked directories and files.
- New `--no-megaqc-upload` flag which disables automatically uploading data to MegaQC

#### Bug Fixes

- Fix path filters for `top_modules/module_order` configuration only selecting if _all_ globs match. It now filters searches that match _any_ glob.
- Empty sample names from cleaning are now no longer allowed
- Stop prepend_dirs set in the config from getting clobbered by an unpassed CLI option ([@tsnowlan](https://github.com/tsnowlan))
- Modules running multiple times now have multiple sets of columns in the General Statistics table again, instead of overwriting one another.
- Prevent tables from clobbering sorted row orders.
- Fix linegraph and scatter plots data conversion (sporadically the incorrect `ymax` was used to drop data points) ([@cpavanrun](https://github.com/cpavanrun))
- Adjusted behavior of ceiling and floor axis limits
- Adjusted multiple file search patterns to make them more specific
  - Prevents the wrong module from accidentally slurping up output from a different tool. By [@cpavanrun](https://github.com/cpavanrun) (see [PR #727](https://github.com/ewels/MultiQC/pull/727))
- Fixed broken report bar plots when `-p`/`--export-plots` was specified (see issue [#801](https://github.com/ewels/MultiQC/issues/801))

## [MultiQC v1.5](https://github.com/ewels/MultiQC/releases/tag/v1.5) - 2018-03-15

#### New Modules

- [**HiCPro**](https://github.com/nservant/HiC-Pro) - New module!
  - HiCPro: Quality controls and processing of Hi-C
  - Module written by [@nservant](https://github.com/nservant),
- [**DeDup**](http://www.github.com/apeltzer/DeDup) - New module!
  - DeDup: Improved Duplicate Removal for merged/collapsed reads in ancient DNA analysis
  - Module written by [@apeltzer](https://github.com/apeltzer),
- [**Clip&Merge**](http://github.com/apeltzer/ClipAndMerge) - New module!
  - Clip&Merge: Adapter clipping and read merging for ancient DNA analysis
  - Module written by [@apeltzer](https://github.com/apeltzer),

#### Module updates

- **bcl2fastq**
  - Catch `ZeroDivisionError` exceptions when there are 0 reads ([@aledj2](https://github.com/aledj2))
  - Add parsing of `TrimmedBases` and new General Stats column for % bases trimmed ([@matthdsm](https://github.com/matthdsm)).
- **BUSCO**
  - Fixed configuration bug that made all sample names become `'short'`
- **Custom Content**
  - Parsed tables now exported to `multiqc_data` files
- **Cutadapt**
  - Refactor parsing code to collect all length trimming plots
- **FastQC**
  - Fixed starting y-axis label for GC-content lineplot being incorrect.
- **HiCExplorer**
  - Updated to work with v2.0 release.
- **Homer**
  - Made parsing of `tagInfo.txt` file more resilient to variations in file format so that it works with new versions of Homer.
  - Kept order of chromosomes in coverage plot consistent.
- **Peddy**
  - Switch `Sex error` logic to `Correct sex` for better highlighting ([@aledj2](https://github.com/aledj2))
- **Picard**
  - Updated module and search patterns to recognise new output format from Picard version >= 2.16 and GATK output.
- **Qualimap BamQC**
  - Fixed bug where start of _Genome Fraction_ could have a step if target is 100% covered.
- **RNA-SeQC**
  - Added rRNA alignment stats to summary table [@Rolandde](https://github.com/Rolandde)
- **RSeqC**
  - Fixed read distribution plot by adding category for `other_intergenic` (thanks to [@moxgreen](https://github.com/moxgreen))
  - Fixed a dodgy plot title (Read GC content)
- **Supernova**
  - Added support for Supernova 2.0 reports. Fixed a TypeError bug when using txt reports only. Also a bug when parsing empty histogram files.

#### New MultiQC Features

- Invalid choices for `--module` or `--exclude` now list the available modules alphabetically.
- Linting now checks for presence in `config.module_order` and tags.

#### Bug Fixes

- Excluding modules now works in combination with using module tags.
- Fixed edge-case bug where certain combinations of `output_fn_name` and `data_dir_name` could trigger a crash
- Conditional formatting - values are now longer double-labelled
- Made config option `extra_series` work in scatter plots the same way that it works for line plots
- Locked the `matplotlib` version to `v2.1.0` and below
  - Due to [two](https://github.com/matplotlib/matplotlib/issues/10476) [bugs](https://github.com/matplotlib/matplotlib/issues/10784) that appeared in `v2.2.0` - will remove this constraint when there's a new release that works again.

## [MultiQC v1.4](https://github.com/ewels/MultiQC/releases/tag/v1.4) - 2018-01-11

A slightly earlier-than-expected release due to a new problem with dependency packages that is breaking MultiQC installations since 2018-01-11.

#### New Modules

- [**Sargasso**](http://statbio.github.io/Sargasso/)
  - Parses output from Sargasso - a tool to separate mixed-species RNA-seq reads according to their species of origin
  - Module written by [@hxin](https://github.com/hxin/)
- [**VerifyBAMID**](https://genome.sph.umich.edu/wiki/VerifyBamID)
  - Parses output from VerifyBAMID - a tool to detect contamination in BAM files.
  - Adds the `CHIPMIX` and `FREEMIX` columns to the general statistics table.
  - Module written by [@aledj2](https://github.com/aledj2/)

#### Module updates

- **MACS2**
  - Updated to work with output from older versions of MACS2 by [@avilella](https://github.com/avilella/)
- **Peddy**
  - Add het check plot to suggest potential contamination by [@aledj2](https://github.com/aledj2)
- **Picard**
  - Picard HsMetrics `HS_PENALTY` plot now has correct axis labels
  - InsertSizeMetrics switches commas for points if it can't convert floats. Should help some european users.
- **QoRTs**
  - Added support for new style of output generated in the v1.3.0 release
- **Qualimap**
  - New `Error rate` column in General Statistics table, added by [@Cashalow](https://github.com/Cashalow/)
    - Hidden by default - customise your MultiQC config to always show this column (see [docs](http://multiqc.info/docs/#hiding-columns))
- **QUAST**
  - New option to customise the default display of contig count and length (eg. `bp` instead of `Mbp`).
  - See [documentation](http://multiqc.info/docs/#quast). Written by [@ewels](https://github.com/ewels/) and [@Cashalow](https://github.com/Cashalow/)
- **RSeQC**
  - Removed normalisation in Junction Saturation plot. Now raw counts instead of % of total junctions.

#### New MultiQC Features

- Conditional formatting / highlighting of cell contents in tables
  - If you want to make values that match a criteria stand out more, you can now write custom rules and formatting instructions for tables.
  - For instructions, see [the documentation](http://multiqc.info/docs/#conditional-formatting)
- New `--lint` option which is strict about best-practices for writing new modules
  - Useful when writing new modules and code as it throws warnings
  - Currently only implemented for bar plots and a few other places. More linting coming soon...
- If MultiQC breaks and shows am error message, it now reports the filename of the last log it found
  - Hopefully this will help with debugging / finding dodgy input data

#### Bug Fixes

- Addressed new dependency error with conflicting package requirements
  - There was a conflict between the `networkx`, `colormath` and `spectra` releases.
  - I previously forced certain software versions to get around this, but `spectra` has now updated with the unfortunate effect of introducing a new dependency clash that halts installation.
- Fixed newly introduced bug where Custom Content MultiQC config file search patterns had been broken
- Updated pandoc command used in `--pdf` to work with new releases of Pandoc
- Made config `table_columns_visible` module name key matching case insensitive to make less frustrating

## [MultiQC v1.3](https://github.com/ewels/MultiQC/releases/tag/v1.3) - 2017-11-03

#### Breaking changes - custom search patterns

Only for users with custom search patterns for the `bowtie` or `star`: you will
need to update your config files - the `bowtie` search key is now `bowtie1`,
`star_genecounts` is now `star/genecounts`.

For users with custom modules - search patterns _must_ now conform to the search
pattern naming convention: `modulename` or `modulename/anything` (the search pattern
string beginning with the name of your module, anything you like after the first `/`).

#### New Modules

- [**10X Supernova**](https://support.10xgenomics.com/de-novo-assembly/software/overview/welcome)
  - Parses statistics from the _de-novo_ Supernova software.
  - Module written by [@remiolsen](https://github.com/remiolsen/)
- [**BBMap**](https://sourceforge.net/projects/bbmap/)
  - Plot metrics from a number of BBMap tools, a suite of DNA/RNA mapping tools and utilities
  - Module written by [@boulund](https://github.com/boulund/) and [@epruesse](https://github.com/epruesse/)
- [**deepTools**](https://github.com/fidelram/deepTools) - new module!
  - Parse text output from `bamPEFragmentSize`, `estimateReadFiltering`, `plotCoverage`, `plotEnrichment`, and `plotFingerprint`
  - Module written by [@dpryan79](https://github.com/dpryan79/)
- [**Homer Tag Directory**](http://homer.ucsd.edu/homer/ngs/tagDir.html) - new submodule!
  - Module written by [@rdali](https://github.com/rdali/)
- [**illumina InterOp**](http://illumina.github.io/interop/index.html)
  - Module to parse metrics from illumina sequencing runs and demultiplexing, generated by the InterOp package
  - Module written by [@matthdsm](https://github.com/matthdsm/)
- [**RSEM**](https://deweylab.github.io/RSEM/) - new module!
  - Parse `.cnt` file comming from rsem-calculate-expression and plot read repartitions (Unalignable, Unique, Multi ...)
  - Module written by [@noirot](https://github.com/noirot/)
- [**HiCExplorer**](https://github.com/maxplanck-ie/HiCExplorer)
  - New module to parse the log files of `hicBuildMatrix`.
  - Module written by [@joachimwolff](https://github.com/joachimwolff/)

#### Module updates

- **AfterQC**
  - Handle new output format where JSON summary key changed names.
- **bcl2fastq**
  - Clusters per sample plot now has tab where counts are categoried by lane.
- **GATK**
  - New submodule to handle Base Recalibrator stats, written by [@winni2k](https://github.com/winni2k/)
- **HiSAT2**
  - Fixed bug where plot title was incorrect if both SE and PE bargraphs were in one report
- **Picard HsMetrics**
  - Parsing code can now handle commas for decimal places
- **Preseq**
  - Updated odd file-search pattern that limited input files to 500kb
- **QoRTs**
  - Added new plots, new helptext and updated the module to produce a lot more output.
- **Qualimap BamQC**
  - Fixed edge-case bug where the refactored coverage plot code could raise an error from the `range` call.
- Documentation and link fixes for Slamdunk, GATK, bcl2fastq, Adapter Removal, FastQC and main docs
  - Many of these spotted and fixed by [@juliangehring](https://github.com/juliangehring/)
- Went through all modules and standardised plot titles
  - All plots should now have a title with the format _Module name: Plot name_

#### New MultiQC Features

- New MultiQC docker image
  - Ready to use docker image now available at <https://hub.docker.com/r/ewels/multiqc/> (200 MB)
  - Uses automated builds - pull `:latest` to get the development version, future releases will have stable tags.
  - Written by [@MaxUlysse](https://github.com/MaxUlysse/)
- New `module_order` config options allow modules to be run multiple times
  - Filters mean that a module can be run twice with different sets of files (eg. before and after trimming)
  - Custom module config parameters can be passed to module for each run
- File search refactored to only search for running modules
  - Makes search much faster when running with lots of files and limited modules
  - For example, if using `-m star` to only use the STAR module, all other file searches now skipped
- File search now warns if an unrecognised search type is given
- MultiQC now saves nearly all parsed data to a structured output file by default
  - See `multiqc_data/multiqc_data.json`
  - This can be turned off by setting `config.data_dump_file: false`
- Verbose logging when no log files found standardised. Less duplication in code and logs easier to read!
- New documentation section describing how to use MultiQC with Galaxy
- Using `shared_key: 'read_counts'` in table header configs now applies relevant defaults

#### Bug Fixes

- Installation problem caused by changes in upstream dependencies solved by stricter installation requirements
- Minor `default_dev` directory creation bug squashed
- Don't prepend the directory separator (`|`) to sample names with `-d` when there are no subdirs
- `yPlotLines` now works even if you don't set `width`

## [MultiQC v1.2](https://github.com/ewels/MultiQC/releases/tag/v1.2) - 2017-08-16

#### CodeFest 2017 Contributions

We had a fantastic group effort on MultiQC at the [2017 BOSC CodeFest](https://www.open-bio.org/wiki/Codefest_2017).
Many thanks to those involved!

#### New Modules

- [**AfterQC**](https://github.com/OpenGene/AfterQC) - New module!
  - Added parsing of the _AfterQC_ json file data, with a plot of filtered reads.
  - Work by [@raonyguimaraes](https://github.com/raonyguimaraes)
- [**bcl2fastq**](https://support.illumina.com/sequencing/sequencing_software/bcl2fastq-conversion-software.html)
  - bcl2fastq can be used to both demultiplex data and convert BCL files to FASTQ file formats for downstream analysis
  - New module parses JSON output from recent versions and summarises some key statistics from the demultiplexing process.
  - Work by [@iimog](https://github.com/iimog) (with a little help from [@tbooth](https://github.com/tbooth) and [@ewels](https://github.com/ewels))
- [**leeHom**](https://github.com/grenaud/leeHom)
  - leeHom is a program for the Bayesian reconstruction of ancient DNA
- [**VCFTools**](https://vcftools.github.io)
  - Added initial support for VCFTools `relatedness2`
  - Added support for VCFTools `TsTv-by-count` `TsTv-by-qual` `TsTv-summary`
  - Module written by [@mwhamgenomics](https://github.com/mwhamgenomics)

#### Module updates

- **FastQ Screen**
  - Gracefully handle missing data from very old FastQ Screen versions.
- **RNA-SeQC**
  - Add new transcript-associated reads plot.
- **Picard**
  - New submodule to handle output from `TargetedPcrMetrics`
- **Prokka**
  - Added parsing of the `# CRISPR arrays` data from Prokka when available ([@asetGem](https://github.com/asetGem))
- **Qualimap**
  - Some code refactoring to radically improve performance and run times, especially with high coverage datasets.
  - Fixed bug where _Cumulative coverage genome fraction_ plot could be truncated.

#### New MultiQC Features

- New module help text
  - Lots of additional help text was written to make MultiQC report plots easier to interpret.
  - Updated modules:
    - Bowtie
    - Bowtie 2
    - Prokka
    - Qualimap
    - SnpEff
  - Elite team of help-writers:
    - [@tabwalsh](https://github.com/tabwalsh)
    - [@ddesvillechabrol](https://github.com/tabwalsh)
    - [@asetGem](https://github.com/asetGem)
- New config option `section_comments` allows you to add custom comments above specific sections in the report
- New `--tags` and `--view_tags` command line options
  - Modules can now be given tags (keywords) and filtered by those. So running `--tags RNA` will only run MultiQC modules related to RNA analysis.
  - Work by [@Hammarn](https://github.com/Hammarn)
- Back-end configuration options to specify the order of table columns
  - Modules and user configs can set priorities for columns to customise where they are displayed
  - Work by [@tbooth](https://github.com/tbooth)
- Added framework for proper unit testing
  - Previous start on unit tests tidied up, new blank template and tests for the `clean_sample_name` functionality.
  - Added to Travis and Appveyor for continuous integration testing.
  - Work by [@tbooth](https://github.com/tbooth)
- Bug fixes and refactoring of report configuration saving / loading
  - Discovered and fixed a bug where a report config could only be loaded once
  - Work by [@DennisSchwartz](https://github.com/DennisSchwartz)
- Table column row headers (sample names) can now be numeric-only.
  - Work by [@iimog](https://github.com/iimog)
- Improved sample name cleaning functionality
  - Added option `regex_keep` to clean filenames by _keeping_ the matching part of a pattern
  - Work by [@robinandeer](https://github.com/robinandeer)
- Handle error when invalid regexes are given in reports
  - Now have a nice toast error warning you and the invalid regexes are highlighted
  - Previously this just crashed the whole report without any warning
  - Work by [@robinandeer](https://github.com/robinandeer)
- Command line option `--dirs-depth` now sets `-d` to `True` (so now works even if `-d` isn't also specified).
- New config option `config.data_dump_file` to export as much data as possible to `multiqc_data/multiqc_data.json`
- New code to send exported JSON data to a a web server
  - This is in preparation for the upcoming MegaQC project. Stay tuned!

#### Bug Fixes

- Specifying multiple config files with `-c`/`--config` now works as expected
  - Previously this would only read the last specified
- Fixed table rendering bug that affected Chrome v60 and IE7-11
  - Table cell background bars weren't showing up. Updated CSS to get around this rendering error.
- HTML ID cleanup now properly cleans strings so that they work with jQuery as expected.
- Made bar graph sample highlighting work properly again
- Config `custom_logo` paths can now be relative to the config file (or absolute as before)
- Report doesn't keep annoyingly telling you that toolbox changes haven't been applied
  - Now uses more subtle _toasts_ and only when you close the toolbox (not every click).
- Switching report toolbox options to regex mode now enables the _Apply_ button as it should.
- Sorting table columns with certain suffixes (eg. `13X`) no works properly (numerically)
- Fixed minor bug in line plot data smoothing (now works with unsorted keys)

---

## [MultiQC v1.1](https://github.com/ewels/MultiQC/releases/tag/v1.1) - 2017-07-18

#### New Modules

- [**BioBloom Tools**](https://github.com/bcgsc/biobloom)
  - Create Bloom filters for a given reference and then to categorize sequences
- [**Conpair**](https://github.com/nygenome/Conpair)
  - Concordance and contamination estimator for tumor–normal pairs
- [**Disambiguate**](https://github.com/AstraZeneca-NGS/disambiguate)
  - Bargraph displaying the percentage of reads aligning to two different reference genomes.
- [**Flexbar**](https://github.com/seqan/flexbar)
  - Flexbar is a tool for flexible barcode and adapter removal.
- [**HISAT2**](https://ccb.jhu.edu/software/hisat2/)
  - New module for the HISAT2 aligner.
  - Made possible by updates to HISAT2 logging by @infphilo (requires `--new-summary` HISAT2 flag).
- [**HOMER**](http://homer.ucsd.edu/homer/)
  - Support for summary statistics from the `findPeaks` tool.
- [**Jellyfish**](http://www.cbcb.umd.edu/software/jellyfish/)
  - Histograms to estimate library complexity and coverage from k-mer content.
  - Module written by @vezzi
- [**MACS2**](https://github.com/taoliu/MACS)
  - Summary of redundant rate from MACS2 peak calling.
- [**QoRTs**](http://hartleys.github.io/QoRTs/)
  - QoRTs is toolkit for analysis, QC and data management of RNA-Seq datasets.
- [**THetA2**](http://compbio.cs.brown.edu/projects/theta/)
  - THeTA2 _(Tumor Heterogeneity Analysis)_ estimates tumour purity and clonal / subclonal copy number.

#### Module updates

- **BCFtools**
  - Option to collapse complementary changes in substitutions plot, useful for non-strand specific experiments (thanks to @vladsaveliev)
- **Bismark**
  - M-Bias plots no longer show read 2 for single-end data.
- **Custom Content**
  - New option to print raw HTML content to the report.
- **FastQ Screen**
  - Fixed edge-case bug where many-sample plot broke if total number of reads was less than the subsample number.
  - Fixed incorrect logic of config option `fastqscreen_simpleplot` (thanks to @daler)
  - Organisms now alphabetically sorted in fancy plot so that order is nonrandom (thanks to @daler)
  - Fixed bug where `%No Hits` was missed in logs from recent versions of FastQ Screen.
- **HTSeq Counts**
  - Fixed but so that module still works when `--additional-attr` is specified in v0.8 HTSeq above (thanks to @nalcala)
- **Picard**
  - CollectInsertSize: Fixed bug that could make the General Statistics _Median Insert Size_ value incorrect.
  - Fixed error in sample name regex that left trailing `]` characters and was generally broken (thanks to @jyh1 for spotting this)
- **Preseq**
  - Improved plots display (thanks to @vladsaveliev)
- **Qualimap**
  - Only calculate bases over target coverage for values in General Statistics. Should give a speed increase for very high coverage datasets.
- **QUAST**
  - Module is now compatible with runs from [MetaQUAST](http://quast.sourceforge.net/metaquast) (thanks to @vladsaveliev)
- **RSeQC**
  - Changed default order of sections
  - Added config option to reorder and hide module report sections

#### New MultiQC features

- If a report already exists, execution is no longer halted.
  - `_1` is appended to the filename, iterating if this also exists.
  - `-f`/`--force` still overwrites existing reports as before
  - Feature written by [@Hammarn](https://github.com/Hammarn)
- New ability to run modules multiple times in a single report
  - Each run can be given different configuration options, including filters for input files
  - For example, have FastQC after trimming as well as FastQC before trimming.
  - See the relevant [documentation](http://multiqc.info/docs/#order-of-modules) for more instructions.
- New option to customise the order of report _sections_
  - This is in addition / alternative to changing the order of module execution
  - Allows one module to have sections in multiple places (eg. Custom Content)
- Tables have new column options `floor`, `ceiling` and `minRange`.
- Reports show warning if JavaScript is disabled
- Config option `custom_logo` now works with file paths relative to config file directory and cwd.

#### Bug Fixes

- Table headers now sort columns again after scrolling the table
- Fixed buggy table header tooltips
- Base `clean_s_name` function now strips excess whitespace.
- Line graphs don't smooth lines if not needed (number of points < maximum number allowed)
- PDF output now respects custom output directory.

---

## [MultiQC v1.0](https://github.com/ewels/MultiQC/releases/tag/v1.0) - 2017-05-17

Version 1.0! This release has been a long time coming and brings with it some fairly
major improvements in speed, report filesize and report performance. There's also
a bunch of new modules, more options, features and a whole lot of bug fixes.

The version number is being bumped up to 1.0 for a couple of reasons:

1. MultiQC is now _(hopefully)_ relatively stable. A number of facilities and users
   are now using it in a production setting and it's published. It feels like it
   probably deserves v1 status now somehow.
2. This update brings some fairly major changes which will break backwards
   compatibility for plugins. As such, semantic versioning suggests a change in
   major version number.

### Breaking Changes

For most people, you shouldn't have any problems upgrading. There are two
scenarios where you may need to make changes with this update:

#### 1. You have custom file search patterns

Search patterns have been flattened and may no longer have arbitrary depth.
For example, you may need to change the following:

```yaml
fastqc:
  data:
    fn: "fastqc_data.txt"
  zip:
    fn: "*_fastqc.zip"
```

to this:

```yaml
fastqc/data:
  fn: "fastqc_data.txt"
fastqc/zip:
  fn: "*_fastqc.zip"
```

See the [documentation](http://multiqc.info/docs/#step-1-find-log-files) for instructions on how to write the new file search syntax.

See [`search_patterns.yaml`](multiqc/utils/search_patterns.yaml) for the new module search keys
and more examples.

#### 2. You have custom plugins / modules / external code

To see what changes need to applied to your custom plugin code, please see the [MultiQC docs](http://multiqc.info/docs/#v1.0-updates).

#### New Modules

- [**Adapter Removal**](https://github.com/mikkelschubert/adapterremoval)
  - AdapterRemoval v2 - rapid adapter trimming, identification, and read merging
- [**BUSCO**](http://busco.ezlab.org/)
  - New module for the `BUSCO v2` tool, used for assessing genome assembly and annotation completeness.
- [**Cluster Flow**](http://clusterflow.io)
  - Cluster Flow is a workflow tool for bioinformatics pipelines. The new module parses executed tool commands.
- [**RNA-SeQC**](http://archive.broadinstitute.org/cancer/cga/rna-seqc)
  - New module to parse output from RNA-SeQC, a java program which computes a series
    of quality control metrics for RNA-seq data.
- [**goleft indexcov**](https://github.com/brentp/goleft/tree/master/indexcov)
  - [goleft indexcov](https://github.com/brentp/goleft/tree/master/indexcov) uses the PED and ROC
    data files to create diagnostic plots of coverage per sample, helping to identify sample gender and coverage issues.
  - Thanks to @chapmanb and @brentp
- [**SortMeRNA**](http://bioinfo.lifl.fr/RNA/sortmerna/)
  - New module for `SortMeRNA`, commonly used for removing rRNA contamination from datasets.
  - Written by @bschiffthaler

#### Module updates

- **Bcftools**
  - Fixed bug with display of indels when only one sample
- **Cutadapt**
  - Now takes the filename if the sample name is `-` (stdin). Thanks to @tdido
- **FastQC**
  - Data for the Sequence content plot can now be downloaded from reports as a JSON file.
- **FastQ Screen**
  - Rewritten plotting method for high sample numbers plot (~ > 20 samples)
  - Now shows counts for single-species hits and bins all multi-species hits
  - Allows plot to show proper percentage view for each sample, much easier to interpret.
- **HTSeq**
  - Fix bug where header lines caused module to crash
- **Picard**
  - New `RrbsSummaryMetrics` Submodule!
  - New `WgsMetrics` Submodule!
  - `CollectGcBiasMetrics` module now prints summary statistics to `multiqc_data` if found. Thanks to @ahvigil
- **Preseq**
  - Now trims the x axis to the point that meets 90% of `min(unique molecules)`.
    Hopefully prevents ridiculous x axes without sacrificing too much useful information.
  - Allows to show estimated depth of coverage instead of less informative molecule counts
    (see [details](http://multiqc.info/docs/#preseq)).
  - Plots dots with externally calculated real read counts (see [details](http://multiqc.info/docs/#preseq)).
- **Qualimap**
  - RNASeq Transcript Profile now has correct axis units. Thanks to @roryk
  - BamQC module now doesn't crash if reports don't have genome gc distributions
- **RSeQC**
  - Fixed Python3 error in Junction Saturation code
  - Fixed JS error for Junction Saturation that made the single-sample combined plot only show _All Junctions_

#### Core MultiQC updates

- Change in module structure and import statements (see [details](http://multiqc.info/docs/#v1.0-updates)).
- Module file search has been rewritten (see above changes to configs)
  - Significant improvement in search speed (test dataset runs in approximately half the time)
  - More options for modules to find their logs, eg. filename and contents matching regexes (see the [docs](http://multiqc.info/docs/#step-1-find-log-files))
- Report plot data is now compressed, significantly reducing report filesizes.
- New `--ignore-samples` option to skip samples based on parsed sample name
  - Alternative to filtering by input filename, which doesn't always work
  - Also can use config vars `sample_names_ignore` (glob patterns) and `sample_names_ignore_re` (regex patterns).
- New `--sample-names` command line option to give file with alternative sample names
  - Allows one-click batch renaming in reports
- New `--cl_config` option to supply MultiQC config YAML directly on the command line.
- New config option to change numeric multiplier in General Stats
  - For example, if reports have few reads, can show `Thousands of Reads` instead of `Millions of Reads`
  - Set config options `read_count_multiplier`, `read_count_prefix` and `read_count_desc`
- Config options `decimalPoint_format` and `thousandsSep_format` now apply to tables as well as plots
  - By default, thosands will now be separated with a space and `.` used for decimal places.
- Tables now have a maximum-height by default and scroll within this.
  - Speeds up report rendering in the web browser and makes report less stupidly long with lots of samples
  - Button beneath table toggles full length if you want a zoomed-out view
  - Refactored and removed previous code to make the table header "float"
  - Set `config.collapse_tables` to `False` to disable table maximum-heights
- Bar graphs and heatmaps can now be zoomed in on
  - Interactive plots sometimes hide labels due to lack of space. These can now be zoomed in on to see specific samples in more detail.
- Report plots now load sequentially instead of all at once
  - Prevents the browser from locking up when large reports load
- Report plot and section HTML IDs are now sanitised and checked for duplicates
- New template available (called _sections_) which has faster loading
  - Only shows results from one module at a time
  - Makes big reports load in the browser much more quickly, but requires more clicking
  - Try it out by specifying `-t sections`
- Module sections tidied and refactored
  - New helper function `self.add_section()`
  - Sections hidden in nav if no title (no more need for the hacky `self.intro +=`)
  - Content broken into `description`, `help` and `plot`, with automatic formatting
  - Empty module sections are now skipped in reports. No need to check if a plot function returns `None`!
  - Changes should be backwards-compatible
- Report plot data export code refactored
  - Now doesn't export hidden samples (uses HighCharts [export-csv](https://github.com/highcharts/export-csv) plugin)
- Handle error when `git` isn't installed on the system.
- Refactored colouring of table cells
  - Was previously done in the browser using [chroma.js](http://gka.github.io/chroma.js/)
  - Now done at report generation time using the [spectra](https://pypi.python.org/pypi/spectra) package
  - Should helpfully speed up report rendering time in the web browser, especially for large reports
- Docs updates (thanks to @varemo)
- Previously hidden log file `.multiqc.log` renamed to `multiqc.log` in `multiqc_data`
- Added option to load MultiQC config file from a path specified in the environment variable `MULTIQC_CONFIG_PATH`
- New table configuration options
  - `sortRows: False` prevents table rows from being sorted alphabetically
  - `col1_header` allows the default first column header to be changed from "Sample Name"
- Tables no longer show _Configure Columns_ and _Plot_ buttons if they only have a single column
- Custom content updates
  - New `custom_content`/`order` config option to specify order of Custom Content sections
  - Tables now use the header for the first column instead of always having `Sample Name`
  - JSON + YAML tables now remember order of table columns
  - Many minor bugfixes
- Line graphs and scatter graphs axis limits
  - If limits are specified, data exceeding this is no longer saved in report
  - Visually identical, but can make report file sizes considerable smaller in some cases
- Creating multiple plots without a config dict now works (previously just gave grey boxes in report)
- All changes are now tested on a Windows system, using [AppVeyor](https://ci.appveyor.com/project/ewels/multiqc/)
- Fixed rare error where some reports could get empty General Statistics tables when no data present.
- Fixed minor bug where config option `force: true` didn't work. Now you don't have to always specify `-f`!

---

## [MultiQC v0.9](https://github.com/ewels/MultiQC/releases/tag/v0.9) - 2016-12-21

A major new feature is released in v0.9 - support for _custom content_. This means
that MultiQC can now easily include output from custom scripts within reports without
the need for a new module or plugin. For more information, please see the
[MultiQC documentation](http://multiqc.info/docs/#custom-content).

#### New Modules

- [**HTSeq**](http://www-huber.embl.de/HTSeq/doc/count.html)
  - New module for the `htseq-count` tool, often used in RNA-seq analysis.
- [**Prokka**](http://www.vicbioinformatics.com/software.prokka.shtml)
  - Prokka is a software tool for the rapid annotation of prokaryotic genomes.
- [**Slamdunk**](http://t-neumann.github.io/slamdunk/)
  - Slamdunk is a software tool to analyze SLAMSeq data.
- [**Peddy**](https://github.com/brentp/peddy)
  - Peddy calculates genotype :: pedigree correspondence checks, ancestry checks and sex checks using VCF files.

#### Module updates

- **Cutadapt**
  - Fixed bug in General Stats table number for old versions of cutadapt (pre v1.7)
  - Added support for _really_ old cutadapt logs (eg. v.1.2)
- **FastQC**
  - New plot showing total overrepresented sequence percentages.
  - New option to parse a file containing a theoretical GC curve to display in the background.
    - Human & Mouse Genome / Transcriptome curves bundled, or make your own using
      [fastqcTheoreticalGC](https://github.com/mikelove/fastqcTheoreticalGC). See the
      [MultiQC docs](http://multiqc.info/docs/#fastqc) for more information.
- **featureCounts**
  - Added parsing checks and catch failures for when non-featureCounts files are picked up by accident
- **GATK**
  - Fixed logger error in VariantEval module.
- **Picard**
  - Fixed missing sample overwriting bug in `RnaSeqMetrics`
  - New feature to customise coverage shown from `HsMetrics` in General Statistics table
    see the [docs](http://multiqc.info/docs/#picard) for info).
  - Fixed compatibility problem with output from `CollectMultipleMetrics` for `CollectAlignmentSummaryMetrics`
- **Preseq**
  - Module now recognises output from `c_curve` mode.
- **RSeQC**
  - Made the gene body coverage plot show the percentage view by default
  - Made gene body coverage properly handle sample names
- **Samtools**
  - New module to show duplicate stats from `rmdup` logs
  - Fixed a couple of niggles in the idxstats plot
- **SnpEff**
  - Fixed swapped axis labels in the Variant Quality plot
- **STAR**
  - Fixed crash when there are 0 unmapped reads.
  - Sample name now taken from the directory name if no file prefix found.
- **Qualimap BamQC**
  - Add a line for pre-calculated reference genome GC content
  - Plot cumulative coverage for values above 50x, align with the coverage histogram.
  - New ability to customise coverage thresholds shown in General Statistics table
    (see the [docs](http://multiqc.info/docs/#qualimap) for info).

#### Core MultiQC updates

- Support for _custom content_ (see top of release notes).
- New ninja report tool: make scatter plots of any two table columns!
- Plot data now saved in `multiqc_data` when 'flat' image plots are created
  - Allows you easily re-plot the data (eg. in Excel) for further downstream investigation
- Added _'Apply'_ button to Highlight / Rename / Hide.
  - These tools can become slow with large reports. This means that you can enter several
    things without having to wait for the report to replot each change.
- Report heatmaps can now be sorted by highlight
- New config options `decimalPoint_format` and `thousandsSep_format`
  - Allows you to change the default `1 234.56` number formatting for plots.
- New config option `top_modules` allows you to specify modules that should come at the top of the report
- Fixed bar plot bug where missing categories could shift data between samples
- Report title now printed in the side navigation
- Missing plot IDs added for easier plot exporting
- Stopped giving warnings about skipping directories (now a debug message)
- Added warnings in report about missing functionality for flat plots (exporting and toolbox)
- Export button has contextual text for images / data
- Fixed a bug where user config files were loaded twice
- Fixed bug where module order was random if `--module` or `--exclude` was used.
- Refactored code so that the order of modules can be changed in the user config
- Beefed up code + docs in scatter plots back end and multiple bar plots.
- Fixed a few back end nasties for Tables
  - Shared-key columns are no longer forced to share colour schemes
  - Fixed bug in lambda modified values when format string breaks
  - Supplying just data with no header information now works as advertised
- Improvements to back end code for bar plots
  - New `tt_decimals` and `tt_suffix` options for bar plots
  - Bar plots now support `yCeiling`, `yFloor` and `yMinRange`, as with line plots.
  - New option `hide_zero_cats:False` to force legends to be shown even when all data is 0
- General Stats _Showing x of y_ columns count is fixed on page load.
- Big code whitespace cleanup

---

## [MultiQC v0.8](https://github.com/ewels/MultiQC/releases/tag/v0.8) - 2016-09-26

#### New Modules

- [**GATK**](https://software.broadinstitute.org/gatk/)
  - Added support for VariantEval reports, only parsing a little of the information
    in there so far, but it's a start.
  - Module originally written by @robinandeer at the [OBF Codefest](https://www.open-bio.org/wiki/Codefest_2016),
    finished off by @ewels
- [**Bcftools**](https://samtools.github.io/bcftools/)
- [**QUAST**](http://quast.bioinf.spbau.ru/)
  - QUAST is a tool for assessing de novo assemblies against reference genomes.

#### Module updates

- **Bismark** now supports reports from `bam2nuc`, giving Cytosine coverage in General Stats.
- **Bowtie1**
  - Updated to try to find bowtie command before log, handle multiple logs in one file. Same as bowtie2.
- **FastQC**
  - Sample pass/warn/fail lists now display properly even with large numbers of samples
  - Sequence content heatmap display is better with many samples
- **Kallisto**
  - Now supports logs from SE data.
- **Picard**
  - `BaseDistributionByCycle` - new submodule! Written by @mlusignan
  - `RnaSeqMetrics` - new submodule! This one by @ewels ;)
  - `AlignmentSummaryMetrics` - another new submodule!
  - Fixed truncated files crash bug for Python 3 _(#306)_
- **Qualimap RNASeqQC**
  - Fixed parsing bug affecting counts in _Genomic Origin_ plot.
  - Module now works with European style thousand separators (`1.234,56` instead of `1,234.56`)
- **RSeQC**
  - `infer_experiment` - new submodule! Written by @Hammarn
- **Samtools**
  - `stats` submodule now has separate bar graph showing alignment scores
  - `flagstat` - new submodule! Written by @HLWiencko
  - `idxstats` - new submodule! This one by @ewels again

#### Core MultiQC updates

- New `--export`/`-p` option to generate static images plot in `multiqc_plots` (`.png`, `.svg` and `.pdf`)
  - Configurable with `export_plots`, `plots_dir_name` and `export_plot_formats` config options
  - `--flat` option no longer saves plots in `multiqc_data/multiqc_plots`
- New `--comment`/`-b` flag to add a comment to the top of reports.
- New `--dirs-depth`/`-dd` flag to specify how many directories to prepend with `--dirs`/`-d`
  - Specifying a postive number will take that many directories from the end of the path
  - A negative number will take directories from the start of the path.
- Directory paths now appended before cleaning, so `fn_clean_exts` will now affect these names.
- New `custom_logo` attributes to add your own logo to reports.
- New `report_header_info` config option to add arbitrary information to the top of reports.
- New `--pdf` option to create a PDF report
  - Depends on [Pandoc](http://pandoc.org) being installed and is in a beta-stage currently.
  - Note that specifying this will make MultiQC use the `simple` template, giving a HTML report with
    much reduced functionality.
- New `fn_clean_sample_names` config option to turn off sample name cleaning
  - This will print the full filename for samples. Less pretty reports and rows
    on the General Statistics table won't line up, but can prevent overwriting.
- Table header defaults can now be set easily
- General Statistics table now hidden if empty.
- Some new defaults in the sample name cleaning
- Updated the `simple` template.
  - Now has no toolbox or nav, no JavaScript and is better suited for printing / PDFs.
  - New `config.simple_output` config flag so code knows when we're trying to avoid JS.
- Fixed some bugs with config settings (eg. template) being overwritten.
- NFS log file deletion bug fixed by @brainstorm (#265)
- Fixed bug in `--ignore` behaviour with directory names.
- Fixed nasty bug in beeswarm dot plots where sample names were mixed up (#278)
- Beeswarm header text is now more informative (sample count with more info on a tooltip)
- Beeswarm plots now work when reports have > 1000 samples
- Fixed some buggy behaviour in saving / loading report highlighting + renaming configs (#354)

Many thanks to those at the [OpenBio Codefest 2016](https://www.open-bio.org/wiki/Codefest_2016)
who worked on MultiQC projects.

---

## [MultiQC v0.7](https://github.com/ewels/MultiQC/releases/tag/v0.7) - 2016-07-04

#### Module updates

- [**Kallisto**](https://pachterlab.github.io/kallisto/) - new module!
- **Picard**
  - Code refactored to make maintenance and additions easier.
  - Big update to `HsMetrics` parsing - more results shown in report, new plots (by @lpantano)
  - Updated `InsertSizeMetrics` to understand logs generated by `CollectMultipleMetrics` (#215)
  - Newlines in picard output. Fixed by @dakl
- **Samtools**
  - Code refactored
  - Rewrote the `samtools stats` code to display more stats in report with a beeswarm plot.
- **Qualimap**
  - Rewritten to use latest methods and fix bugs.
  - Added _Percentage Aligned_ column to general stats for `BamQC` module.
  - Extra table thresholds added by @avilella (hidden by default)
- **General Statistics**
  - Some tweaks to the display defaults (FastQC, Bismark, Qualimap, SnpEff)
  - Now possible to skip the General Statistics section of the report with `--exclude general_stats`
- **Cutadapt** module updated to recognise logs from old versions of cutadapt (<= v1.6)
- **Trimmomatic**
  - Now handles `,` decimal places in percentage values.
  - Can cope with line breaks in log files (see issue #212)
- **FastQC** refactored
  - Now skips zip files if the sample name has already been found. Speeds up MultiQC execution.
  - Code cleaned up. Parsing and data-structures standardised.
  - New popovers on Pass / Warn / Fail status bars showing sample names. Fast highlighting and hiding.
  - New column in General Stats (hidden by default) showing percentage of FastQC modules that failed.
- **SnpEff**
  - Search pattern now more generic, should match reports from others.
  - _Counts by Effect_ plot removed (had hundreds of categories, was fairly unusable).
  - `KeyError` bug fixed.
- **Samblaster** now gets sample name from `ID` instead of `SM` (@dakl)
- **Bowtie 2**
  - Now parses overall alignment rate as intended.
  - Now depends on even less log contents to work with more inputs.
- **MethylQA** now handles variable spacing in logs
- **featureCounts** now splits columns on tabs instead of whitespace, can handle filenames with spaces

#### Core MultiQC updates

- **Galaxy**: MultiQC now available in Galax! Work by @devengineson / @yvanlebras / @cmonjeau
  - See it in the [Galaxy Toolshed](https://toolshed.g2.bx.psu.edu/view/engineson/multiqc/)
- **Heatmap**: New plot type!
- **Scatter Plot**: New plot type!
- **Download raw data** behind plots in reports! Available in the Export toolbox.
  - Choose from tab-separated, comma-separated and the complete JSON.
- **Table columns can be hidden** on page load (shown through _Configure Columns_)
  - Defaults are configurable using the `table_columns_visible` config option.
- **Beeswarm plot**: Added missing rename / highlight / hiding functionality.
- New `-l` / `--file-list` option: specify a file containing a **list of files** to search.
- **Updated HighCharts** to v4.2.5. Added option to export to JPEG.
- Can now **cancel execution** with a single `ctrl+c` rather than having to button mash
- More granular control of **skipping files** during scan (filename, dirname, path matching)
  - Fixed `--exclude` so that it works with directories as well as files
- **New _Clear_ button** in toolbox to bulk remove highlighting / renaming / hiding filters.
- Improved documentation about behaviour for large sample numbers.
- Handle YAML parsing errors for the config file more gracefully
- Removed empty columns from tables again
- Fixed bug in changing module search patterns, reported by @lweasel
- Added timeout parameter to version check to prevent hang on systems with long defaults
- Fixed table display bug in Firefox
- Fixed bug related to order in which config files are loaded
- Fixed bug that broke the _"Show only"_ toolbox feature with multiple names.
- Numerous other small bugs.

---

## [MultiQC v0.6](https://github.com/ewels/MultiQC/releases/tag/v0.6) - 2016-04-29

#### Module updates

- New [Salmon](http://combine-lab.github.io/salmon/) module.
- New [Trimmomatic](http://www.usadellab.org/cms/?page=trimmomatic) module.
- New [Bamtools stats](https://github.com/pezmaster31/bamtools) module.
- New beeswarm plot type. General Stats table replaced with this when many samples in report.
- New RSeQC module: Actually a suite of 8 new modules supporting various outputs from RSeQC
- Rewrote bowtie2 module: Now better at parsing logs and tries to scrape input from wrapper logs.
- Made cutadapt show counts by default instead of obs/exp
- Added percentage view to Picard insert size plot

#### Core MultiQC updates

- Dynamic plots now update their labels properly when changing datasets and to percentages
- Config files now loaded from working directory if present
- Started new docs describing how each module works
- Refactored featureCounts module. Now handles summaries describing multiple samples.
- Stopped using so many hidden files. `.multiqc.log` now called `multiqc.log`
- New `-c`/`--config` command line option to specify a MultiQC configuration file
- Can now load run-specific config files called `multiqc_config.yaml` in working directory
- Large code refactoring - moved plotting code out of `BaseModule` and into new `multiqc.plots` submodules
- Generalised code used to generate the General Stats table so that it can be used by modules
- Removed interactive report tour, replaced with a link to a youtube tutorial
- Made it possible to permanently hide the blue welcome message for all future reports
- New option to smooth data for line plots. Avoids mega-huge plots. Applied to SnpEff, RSeQC, Picard.

Bugfixes:

- Qualimap handles infinity symbol (thanks @chapmanb )
- Made SnpEff less fussy about required fields for making plots
- UTF-8 file paths handled properly in Py2.7+
- Extending two config variables wasn't working. Now fixed.
- Dragging the height bar of plots now works again.
- Plots now properly change y axis limits and labels when changing datasets
- Flat plots now have correct path in `default_dev` template

---

## [MultiQC v0.5](https://github.com/ewels/MultiQC/releases/tag/v0.5) - 2016-03-29

#### Module updates

- New [Skewer](https://github.com/relipmoc/skewer) module, written by @dakl
- New [Samblaster](https://github.com/GregoryFaust/samblaster) module, written by @dakl
- New [Samtools stats](http://www.htslib.org/) module, written by @lpantano
- New [HiCUP](http://www.bioinformatics.babraham.ac.uk/projects/hicup/) module
- New [SnpEff](http://snpeff.sourceforge.net/) module
- New [methylQA](http://methylqa.sourceforge.net/) module

#### Core MultiQC updates

- New "Flat" image plots, rendered at run time with MatPlotLib
  - By default, will use image plots if > 50 samples (set in config as `plots_flat_numseries`)
  - Means that _very_ large numbers of samples can be viewed in reports. _eg._ single cell data.
  - Templates can now specify their own plotting functions
  - Use `--flat` and `--interactive` to override this behaviour
- MultiQC added to `bioconda` (with help from @dakl)
- New plugin hook: `config_loaded`
- Plugins can now add new command line options (thanks to @robinandeer)
- Changed default data directory name from `multiqc_report_data` to `multiqc_data`
- Removed support for depreciated MultiQC_OSXApp
- Updated logging so that a verbose `multiqc_data/.multiqc.log` file is always written
- Now logs more stuff in verbose mode - command used, user configs and so on.
- Added a call to multiqc.info to check for new versions. Disable with config `no_version_check`
- Removed general stats manual row sorting.
- Made filename matching use glob unix style filename match patterns
- Everything (including the data directory) is now created in a temporary directory and moved when MultiQC is complete.
- A handful of performance updates for large analysis directories

---

## [MultiQC v0.4](https://github.com/ewels/MultiQC/releases/tag/v0.4) - 2016-02-16

- New `multiqc_sources.txt` which identifies the paths used to collect all report data for each sample
- Export parsed data as tab-delimited text, `JSON` or `YAML` using the new `-k`/`--data-format` command line option
- Updated HighCharts from `v4.2.2` to `v4.2.3`, fixes tooltip hover bug.
- Nicer export button. Now tied to the export toolbox, hopefully more intuitive.
- FastQC: Per base sequence content heatmap can now be clicked to show line graph for single sample
- FastQC: No longer show adapter contamination datasets with <= 0.1% contamination.
- Picard: Added support for `CollectOxoGMetrics` reports.
- Changed command line option `--name` to `--filename`
- `--name` also used for filename if `--filename` not specified.
- Hide samples toolbox now has switch to _show only_ matching samples
- New regex help box with examples added to report
- New button to copy general stats table to the clipboard
- General Stats table 'floating' header now sorts properly when scrolling
- Bugfix: MultiQC default_dev template now copies module assets properly
- Bufgix: General Stats table floating header now resizes properly when page width changes

---

## [MultiQC v0.3.2](https://github.com/ewels/MultiQC/releases/tag/v0.3.2) - 2016-02-08

- All modules now load their log file search parameters from a config
  file, allowing you to overwrite them using your user config file
  - This is useful if your analysis pipeline renames program outputs
- New Picard (sub)modules - Insert Size, GC Bias & HsMetrics
- New Qualimap (sub)module - RNA-Seq QC
- Made Picard MarkDups show percent by default instead of counts
- Added M-Bias plot to Bismark
- New option to stream report HTML to `stdout`
- Files can now be specified as well as directories
- New options to specify whether the parsed data directory should be created
  - command line flags: `--data` / `--no-data`
  - config option name: `make_data_dir`
- Fixed bug with incorrect path to installation dir config YAML file
- New toolbox drawer for bulk-exporting graph images
- Report side navigation can now be hidden to maximise horizontal space
- Mobile styling improved for narrow screen
- More vibrant colours in the general stats table
- General stats table numbers now left aligned
- Settings now saved and loaded to named localstorage locations
  - Simplified interface - no longer global / single report saving
  - Removed static file config. Solves JS error, no-one was doing this
    since we have standalone reports anyway.
- Added support for Python 3.5
- Fixed bug with module specific CSS / JS includes in some templates
- Made the 'ignore files' config use unix style file pattern matching
- Fixed some bugs in the FastQ Screen module
- Fixed some bugs in the FastQC module
- Fixed occasional general stats table bug
- Table sorting on sample names now works after renaming
- Bismark module restructure
  - Each report type now handled independently (alignment / dedup / meth extraction)
  - M-Bias plot now shows R1 and R2
- FastQC GC content plot now has option for counts or percentages
  - Allows comparison between samples with very different read counts
- Bugfix for reports javascript
  - Caused by updated to remotely loaded HighCharts export script
  - Export script now bundled with multiqc, so does not depend on internet connection
  - Other JS errors fixed in this work
- Bugfix for older FastQC reports - handle old style sequence dup data
- Bugfix for varying Tophat alignment report formats
- Bugfix for Qualimap RNA Seq reports with paired end data

---

## [MultiQC v0.3.1](https://github.com/ewels/MultiQC/releases/tag/v0.3.1) - 2015-11-04

- Hotfix patch to fix broken FastQC module (wasn't finding `.zip` files properly)
- General Stats table colours now flat. Should improve browser speed.
- Empty rows now hidden if appear due to column removal in general stats
- FastQC Kmer plot removed until we have something better to show.

---

## [MultiQC v0.3](https://github.com/ewels/MultiQC/releases/tag/v0.3) - 2015-11-04

- Lots of lovely new documentation!
- Child templates - easily customise specific parts of the default report template
- Plugin hooks - allow other tools to execute custom code during MultiQC execution
- New Preseq module
- New design for general statistics table (snazzy new background bars)
- Further development of toolbox
  - New button to clear all filters
  - Warnings when samples are hidden, plus empty plots and table cols are hidden
  - Active toolbar tab buttons are highlighted
- Lots of refactoring by @moonso to please the Pythonic gods
  - Switched to click instead of argparse to handle command line arguments
  - Code generally conforms to best practices better now.
- Now able to supply multiple directories to search for reports
- Logging output improved (now controlled by `-q` and `-v` for quiet and verbose)
- More HTML output dealt with by the base module, less left to the modules
  - Module introduction text
  - General statistics table now much easier to add to (new helper functions)
- Images, CSS and Javascript now included in HTML, meaning that there is a single
  report file to make sharing easier
- More accessible scrolling in the report - styled scrollbars and 'to top' button.
- Modules and templates now use setuptools entry points, facilitating plugins
  by other packages. Allows niche extensions whilst keeping the core codebase clean.
- The general stats table now has a sticky header row when scrolling, thanks to
  some new javascript wizardry...
- General stats columns can have a _shared key_ which allows common colour schemes
  and data ranges. For instance, all columns describing a read count will now share
  their scale across modules.
- General stats columns can be hidden and reordered with a new modal window.
- Plotting code refactored, reports with many samples (>50 by default) don't
  automatically render to avoid freezing the browser.
- Plots with highlighted and renamed samples now honour this when exporting to
  different file types.

---

## [MultiQC v0.2](https://github.com/ewels/MultiQC/releases/tag/v0.2) - 2015-09-18

- Code restructuring for nearly all modules. Common base module
  functions now handle many more functions (plots, config, file import)
  - See the [contributing notes](https://github.com/ewels/MultiQC/blob/master/CONTRIBUTING.md)
    for instructions on how to use these new helpers to make your own module
- New report toolbox - sample highlighting, renaming, hiding
  - Config is autosaved by default, can also export to a file for sharing
  - Interactive tour to help users find their way around
- New Tophat, Bowtie 2 and QualiMap modules
  - Thanks to @guillermo-carrasco for the QualiMap module
- Bowtie module now works
- New command line parameter `-d` prefixes sample names with the directory that
  they were found in. Allows duplicate filenames without being overwritten.
- Introduction walkthrough helps show what can be done in the report
- Now compatible with both Python 2 and Python 3
- Software version number now printed on command line properly, and in reports.
- Bugfix: FastQC doesn't break when only one report found
- Bugfix: FastQC seq content heatmap highlighting
- Many, many small bugfixes

---

## [MultiQC v0.1](https://github.com/ewels/MultiQC/releases/tag/v0.1) - 2015-09-01

- The first public release of MultiQC, after a month of development. Basic
  structure in place and modules for FastQC, FastQ Screen, Cutadapt, Bismark,
  STAR, Bowtie, Subread featureCounts and Picard MarkDuplicates. Approaching
  stability, though still under fairly heavy development.<|MERGE_RESOLUTION|>--- conflicted
+++ resolved
@@ -30,6 +30,8 @@
 - [**Cell Ranger**](https://support.10xgenomics.com/single-cell-gene-expression/software/pipelines/latest/what-is-cell-ranger)
   - Works with data from 10X Genomics Chromium. Processes Chromium single cell data to align reads, generate feature-barcode matrices, perform clustering and other secondary analysis, and more.
   - New MultiQC module parses Cell Ranger quality reports from VDJ and count analysis
+- [**DIAMOND**](https://github.com/bbuchfink/diamond)
+  - A high-throughput program for aligning DNA reads or protein sequences against a protein reference database such as NR, at up to 20,000 times the speed of BLAST, with high sensitivity.
 - [**DRAGEN-FastQC**](https://www.illumina.com/products/by-type/informatics-products/dragen-bio-it-platform.html)
   - Illumina Bio-IT Platform that uses FPGA for accelerated primary and secondary analysis
   - Finally merged the epic 2.5-year-old pull request, with 3.5k new lines of code.
@@ -122,16 +124,8 @@
 - Tidied the verbose log to remove some very noisy statements and add summaries for skipped files in the search
 - Add timezone to time in reports
 - Add nix flake support
-<<<<<<< HEAD
-
-### New Modules
-
-- [**DIAMOND**](https://github.com/bbuchfink/diamond)
-  - A high-throughput program for aligning DNA reads or protein sequences against a protein reference database such as NR, at up to 20,000 times the speed of BLAST, with high sensitivity.
-=======
 - Added automatic tweet about new releases
 - Breaking: Removed `--cl_config` option. Please use `--cl-config` instead.
->>>>>>> 6b3b8c2e
 
 ### Module updates
 
