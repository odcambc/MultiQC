#!/usr/bin/env python
from __future__ import print_function

import re
from collections import OrderedDict, defaultdict
from multiqc.modules.base_module import BaseMultiqcModule
from multiqc.plots import linegraph

# Initialise the logger
import logging

log = logging.getLogger(__name__)


class DragenCoveragePerContig(BaseMultiqcModule):
    def add_coverage_per_contig(self):
        perchrom_data_by_phenotype_by_sample = defaultdict(dict)

<<<<<<< HEAD
        for f in self.find_log_files("dragen/wgs_contig_mean_cov"):
            perchrom_data_by_phenotype = parse_wgs_contig_mean_cov(f)
            if f["s_name"] in perchrom_data_by_phenotype_by_sample:
                log.debug("Duplicate sample name found! Overwriting: {}".format(f["s_name"]))
=======
        for f in self.find_log_files("dragen/contig_mean_cov"):
            s_name, perchrom_data_by_phenotype = parse_contig_mean_cov(f)
            s_name = self.clean_s_name(s_name, f)
            if s_name in perchrom_data_by_phenotype_by_sample:
                log.debug(f"Duplicate sample name found! Overwriting: {s_name}")
>>>>>>> b15ffa41
            self.add_data_source(f, section="stats")
            perchrom_data_by_phenotype_by_sample[s_name].update(perchrom_data_by_phenotype)

        # Filter to strip out ignored sample names:
        perchrom_data_by_phenotype_by_sample = self.ignore_samples(perchrom_data_by_phenotype_by_sample)

        # Merge tumor and normal data:
        perchrom_data_by_sample = defaultdict(dict)
        for sn in perchrom_data_by_phenotype_by_sample:
            for phenotype in perchrom_data_by_phenotype_by_sample[sn]:
                new_sn = sn
                if phenotype == "normal":
                    new_sn = sn + "_normal"
                perchrom_data_by_sample[new_sn] = perchrom_data_by_phenotype_by_sample[sn][phenotype]

        if not perchrom_data_by_sample:
            return set()

        # Data is in wrong format for writing to file
        # self.write_data_file(perchrom_data_by_sample, "dragen_cov_contig")

        main_contigs_by_sample = {sn: data[0] for sn, data in perchrom_data_by_sample.items()}
        other_contigs_by_sample = {sn: data[1] for sn, data in perchrom_data_by_sample.items()}

        self.add_section(
            name="Coverage per contig",
            anchor="dragen-coverage-per-contig",
            description="""
            Average coverage per contig or chromosome.
            Calculated as the number of bases (excluding duplicate marked reads, reads
            with MAPQ=0, and clipped bases), divided by the length of the contig or
            (if a target bed is used) the total length of the target region spanning that contig.
            """,
            plot=linegraph.plot(
                main_contigs_by_sample,
                pconfig={
                    "id": "dragen_coverage_per_contig",
                    "title": "Dragen: Average coverage per contig"
                    + (" (main contigs)" if other_contigs_by_sample else ""),
                    "ylab": "Average coverage",
                    "xlab": "Region",
                    "categories": True,
                    "tt_label": "<b>{point.x}</b>: {point.y:.1f}x",
                },
            ),
        )

        if other_contigs_by_sample:
            self.add_section(
                name="Coverage per contig (non-main)",
                anchor="dragen-coverage-per-nonmain-contig",
                description="""
                Non-main contigs:
                unlocalized (*_random), unplaced (chrU_*), alts (*_alt), mitochondria (chrM), EBV, HLA.
                Zoom in to see more contigs as all labels don\'t fit the screen.
                """,
                plot=linegraph.plot(
                    other_contigs_by_sample,
                    pconfig={
                        "id": "dragen_coverage_per_non_main_contig",
                        "title": "Dragen: Average coverage of non-main contigs",
                        "ylab": "Average coverage",
                        "xlab": "Region",
                        "categories": True,
                        "tt_label": "<b>{point.x}</b>: {point.y:.1f}x",
                    },
                ),
            )

        return perchrom_data_by_sample.keys()


def parse_wgs_contig_mean_cov(f):
    """
    The Contig Mean Coverage report generates a _contig_mean_cov.csv file, which contains the estimated coverage for
    all contigs, and an autosomal estimated coverage. The file includes the following three columns

    1. Contig name
    2. Number of bases aligned to that contig, which excludes bases from duplicate marked reads, reads with MAPQ=0,
       and clipped bases.
    3. Estimated coverage, as follows: <number of bases aligned to the contig (ie, Col2)> divided by <length of the
       contig or (if a target bed is used) the total length of the target region spanning that contig>.

    T_SRR7890936_50pc.wgs_contig_mean_cov_normal.csv
    T_SRR7890936_50pc.wgs_contig_mean_cov_tumor.csv

    chr1,11292297134,48.9945
    chr10,6482885699,48.6473
    ...
    chrUn_GL000218v1,20750824,128.77
    chrX,3590295769,23.1792
    chrY,42229820,1.5987
    chrY_KI270740v1_random,0,0
    Autosomal regions ,130912665915,47.4953

    A histogram or a plot like in mosdepth, with each chrom in X axis.
    Two versions: for main contigs (chr1..chrY), and including non-main contigs (chrUn_*, *_random, HLA-*, *_alt, chrM)
    """

    main_contig_perchrom_data = dict()
    other_contig_perchrom_data = dict()

    for line in f["f"].splitlines():
        chrom, bases, depth = line.split(",")
        chrom = chrom.strip()
        depth = float(depth)
        # skipping unplaced and alternative contigs, as well as the mitochondria (might attract 100 times more coverage
        # than human chromosomes):
        if (
            chrom.startswith("chrUn_")
            or chrom.endswith("_random")
            or chrom.endswith("_alt")
            or chrom == "chrM"
            or chrom == "MT"
            or chrom == "chrEBV"
            or chrom.startswith("HLA-")
        ):
            other_contig_perchrom_data[chrom] = depth
        else:
            main_contig_perchrom_data[chrom] = depth

    def chrom_order(chrom):
        if chrom == "Autosomal regions":
            # "Autosomal regions" average coverage goes right after all the autosomal chromosomes
            return 0
        try:
            # autosomal chromosomes go first, thus getting a negative order
            return int(chrom.replace("chr", "")) - len(main_contig_perchrom_data)
        except ValueError:
            # sex and other chromosomes go in the end
            return 1

    main_contig_perchrom_data = OrderedDict(
        sorted(
            main_contig_perchrom_data.items(),
            key=lambda key_val: chrom_order(key_val[0]),
        )
    )
    other_contig_perchrom_data = OrderedDict(
        sorted(
            other_contig_perchrom_data.items(),
            key=lambda key_val: chrom_order(key_val[0]),
        )
    )

<<<<<<< HEAD
    m = re.search(r"(.*).wgs_contig_mean_cov_?(tumor|normal)?.csv", f["fn"])
=======
    m = re.search(r"(.*)\.(\S*)_contig_mean_cov_?(\S*)?.csv", f["fn"])
>>>>>>> b15ffa41
    sample, phenotype = m.group(1), m.group(2)
    return sample, {phenotype: [main_contig_perchrom_data, other_contig_perchrom_data]}<|MERGE_RESOLUTION|>--- conflicted
+++ resolved
@@ -16,18 +16,11 @@
     def add_coverage_per_contig(self):
         perchrom_data_by_phenotype_by_sample = defaultdict(dict)
 
-<<<<<<< HEAD
         for f in self.find_log_files("dragen/wgs_contig_mean_cov"):
-            perchrom_data_by_phenotype = parse_wgs_contig_mean_cov(f)
-            if f["s_name"] in perchrom_data_by_phenotype_by_sample:
-                log.debug("Duplicate sample name found! Overwriting: {}".format(f["s_name"]))
-=======
-        for f in self.find_log_files("dragen/contig_mean_cov"):
-            s_name, perchrom_data_by_phenotype = parse_contig_mean_cov(f)
+            s_name, perchrom_data_by_phenotype = parse_wgs_contig_mean_cov(f)
             s_name = self.clean_s_name(s_name, f)
             if s_name in perchrom_data_by_phenotype_by_sample:
                 log.debug(f"Duplicate sample name found! Overwriting: {s_name}")
->>>>>>> b15ffa41
             self.add_data_source(f, section="stats")
             perchrom_data_by_phenotype_by_sample[s_name].update(perchrom_data_by_phenotype)
 
@@ -173,10 +166,6 @@
         )
     )
 
-<<<<<<< HEAD
     m = re.search(r"(.*).wgs_contig_mean_cov_?(tumor|normal)?.csv", f["fn"])
-=======
-    m = re.search(r"(.*)\.(\S*)_contig_mean_cov_?(\S*)?.csv", f["fn"])
->>>>>>> b15ffa41
     sample, phenotype = m.group(1), m.group(2)
     return sample, {phenotype: [main_contig_perchrom_data, other_contig_perchrom_data]}