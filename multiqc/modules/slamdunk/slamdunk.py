--- conflicted
+++ resolved
@@ -196,16 +196,11 @@
                     else :
                         baseDict[fromBase][toBase] = 0.0
                 else:
-<<<<<<< HEAD
                     if divisor[fromBase] > 0:
                         baseDict[fromBase][toBase] = baseDict[fromBase][toBase] / float(divisor[fromBase]) * 100
                     else :
                         baseDict[fromBase][toBase] = 0.0
-        
-=======
-                    baseDict[fromBase][toBase] = baseDict[fromBase][toBase] / float(divisor[fromBase]) * 100
-
->>>>>>> 6ba550f0
+
         self.rates_data_plus[sample] = {}
         self.rates_data_minus[sample] = {}
 
