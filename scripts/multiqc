#!/usr/bin/env python

""" MultiQC: A modular tool to aggregate results from bioinformatics analyses across many samples into a single report
"""

from __future__ import print_function

import base64
import click
from collections import defaultdict
from distutils import version
from distutils.dir_util import copy_tree
import importlib
import io
import jinja2
import logging
import os
import pkg_resources
import re
import shutil
import subprocess
import sys
import tempfile
import traceback

try:
    from urllib.request import urlopen #py3
except ImportError:
    from urllib import urlopen #py2
    # Use UTF-8 encoding by default
    reload(sys)
    sys.setdefaultencoding('utf8')

from multiqc import __version__
from multiqc.plots import table
from multiqc.utils import report, plugin_hooks, config, log
logger = config.logger

@click.command(
    context_settings = dict( help_option_names = ['-h', '--help'] )
)
@click.argument('analysis_dir',
                    type = click.Path(exists=True),
                    nargs = -1,
                    required = True,
                    metavar = "<analysis directory>"
)
@click.option('-f', '--force',
                    is_flag = True,
                    help = "Overwrite any existing reports"
)
@click.option('-d', '--dirs',
                    is_flag = True,
                    help = "Prepend directory to sample names"
)
@click.option('-dd', '--dirs-depth', 'dirs_depth',
                    type = int,
                    help = "Prepend [INT] directories to sample names. Negative number to take from start of path."
)
@click.option('-s', '--fullnames', 'no_clean_sname',
                    is_flag = True,
                    help = "Do not clean the sample names (leave as full file name)"
)
@click.option('-i', '--title',
                    type = str,
                    help = "Report title. Printed as page header, used for filename if not otherwise specified."
)
@click.option('-b', '--comment', 'report_comment',
                    type = str,
                    help = "Custom comment, will be printed at the top of the report."
)
@click.option('-n', '--filename',
                    type = str,
                    help = "Report filename. Use 'stdout' to print to standard out."
)
@click.option('-o', '--outdir',
                    type = str,
                    help = "Create report in the specified output directory."
)
@click.option('-t', '--template',
                    type = click.Choice(config.avail_templates),
                    help = "Report template to use."
)
@click.option('-x', '--ignore',
                    type = str,
                    multiple = True,
                    help = "Ignore analysis files (glob expression)"
)
@click.option('-l', '--file-list',
                    is_flag = True,
                    help = "Supply a file containing a list of file paths to be searched, one per row"
)
@click.option('-e', '--exclude', metavar='[module name]',
                    type = click.Choice(['general_stats']+list(config.avail_modules.keys())),
                    multiple = True,
                    help = "Do not use this module. Can specify multiple times."
)
@click.option('-m', '--module', metavar='[module name]',
                    type = click.Choice(config.avail_modules),
                    multiple = True,
                    help = "Use only this module. Can specify multiple times."
)
@click.option('--data-dir', 'make_data_dir',
                    is_flag = True,
                    help = "Force the parsed data directory to be created."
)
@click.option('--no-data-dir', 'no_data_dir',
                    is_flag = True,
                    help = "Prevent the parsed data directory from being created."
)
@click.option('-k', '--data-format', 'data_format',
                    type = click.Choice(config.data_format_extensions.keys()),
                    help = "Output parsed data in a different format. Default: {}".format(config.data_format)
)
@click.option('-z', '--zip-data-dir', 'zip_data_dir',
                    is_flag = True,
                    help = "Compress the data directory."
)
@click.option('-p', '--export', 'export_plots',
                    is_flag = True,
                    help = "Export plots as static images in addition to the report"
)
@click.option('-fp', '--flat', 'plots_flat',
                    is_flag = True,
                    help = "Use only flat plots (static images)"
)
@click.option('-ip', '--interactive', 'plots_interactive',
                    is_flag = True,
                    help = "Use only interactive plots (HighCharts Javascript)"
)
@click.option('--pdf', 'make_pdf',
                    is_flag = True,
                    help = "Creates PDF report with 'simple' template. Requires Pandoc to be installed."
)
@click.option('-c', '--config', 'config_file',
                    type = click.Path(exists=True, readable=True),
                    help = "Specific config file to load, after those in MultiQC dir / home dir / working dir."
)
@click.option('-v', '--verbose',
                    count = True,
                    default = 0,
                    help = "Increase output verbosity."
)
@click.option('-q', '--quiet',
                    is_flag = True,
                    help = "Only show log warnings"
)
@click.version_option(__version__)

def multiqc(analysis_dir, dirs, dirs_depth, no_clean_sname, title, report_comment, template, module, exclude, outdir,
ignore, file_list, filename, make_data_dir, no_data_dir, data_format, zip_data_dir, force, export_plots,
plots_flat, plots_interactive, make_pdf, config_file, verbose, quiet, **kwargs):
    """MultiQC aggregates results from bioinformatics analyses across many samples into a single report.

        It searches a given directory for analysis logs and compiles a HTML report.
        It's a general use tool, perfect for summarising the output from numerous
        bioinformatics tools.

        To run, supply with one or more directory to scan for analysis results.
        To run here, use 'multiqc .'

        See http://multiqc.info for more details.

        Author: Phil Ewels (http://phil.ewels.co.uk)
    """

    # Set up logging level
    loglevel = log.LEVELS.get(min(verbose,1), "INFO")
    if quiet:
        loglevel = 'WARNING'
    log.init_log(logger, loglevel=loglevel)

    # Load config files
    config.mqc_load_userconfig(config_file)
    plugin_hooks.mqc_trigger('config_loaded')

    # Log the command used to launch MultiQC
    report.multiqc_command = " ".join(sys.argv)
    logger.debug("Command used: {}".format(report.multiqc_command))

    # Check that we're running the latest version of MultiQC
    if config.no_version_check is not True:
        try:
            response = urlopen('http://multiqc.info/version.php?v={}'.format(__version__), timeout=5)
            remote_version = response.read().decode('utf-8')
            if version.StrictVersion(re.sub('[^0-9\.]','', remote_version)) > version.StrictVersion(re.sub('[^0-9\.]','', __version__)):
                logger.warn('MultiQC Version {} now available!'.format(remote_version))
        except:
            logger.debug('Could not connect to multiqc.info for version check')

    # Set up key variables (overwrite config vars from command line)
    if template is not None:
        config.template = template
    if title is not None:
        config.title = title
    if report_comment is not None:
        config.report_comment = report_comment
    config.prepend_dirs = dirs
    if dirs_depth is not None:
        config.prepend_dirs_depth = dirs_depth
    config.analysis_dir = analysis_dir
    if outdir is not None:
        config.output_dir = outdir
    if no_clean_sname:
        config.fn_clean_sample_names = False
        logger.info("Not cleaning sample names")
    if make_data_dir:
        config.make_data_dir = True
    if no_data_dir:
        config.make_data_dir = False
    config.force = force
    config.zip_data_dir = zip_data_dir
    if data_format is not None:
        config.data_format = data_format
    if export_plots:
        config.export_plots = True
    if plots_flat:
        config.plots_force_flat = True
    if plots_interactive:
        config.plots_force_interactive = True
    if make_pdf:
        config.template = 'simple'
    config.kwargs = kwargs # Plugin command line options

    plugin_hooks.mqc_trigger('execution_start')

    logger.info("This is MultiQC v{}".format(__version__))
    logger.debug("Command     : {}".format(' '.join(sys.argv)))
    logger.debug("Working dir : {}".format(os.getcwd()))
    if make_pdf:
        logger.info('--pdf specified. Using non-interactive HTML template.')
    logger.info("Template    : {}".format(config.template))

    # Add files if --file-list option is given
    if file_list:
        if len(analysis_dir) > 1:
            raise ValueError("If --file-list is giving, analysis_dir should have only one plain text file.")
        config.analysis_dir = ()
        with (open(analysis_dir[0])) as in_handle:
            for line in in_handle:
                if os.path.exists(line.strip()):
                    config.analysis_dir += (os.path.abspath(line.strip()),)
        if len(config.analysis_dir) == 0:
            logger.error("No files were added from {} using --file-list option.".format(analysis_dir[0]))
            logger.error("Please, check that {} contains correct file paths.".format(analysis_dir[0]))
            raise ValueError("Any files to be searched.")

    if len(ignore) > 0:
        logger.debug("Ignoring files, directories and paths that match: {}".format(", ".join(ignore)))
        config.fn_ignore_files.extend(ignore)
        config.fn_ignore_dirs.extend(ignore)
        config.fn_ignore_paths.extend(ignore)
    if filename == 'stdout':
        config.output_fn = sys.stdout
        logger.info("Printing report to stdout")
    else:
        if title is not None and filename == config.output_fn_name:
            filename = re.sub('[^\w\.-]', '', re.sub('[-\s]+', '-', title) ).strip()
            filename += '_multiqc_report'
        if filename is not None:
            if filename.endswith('.html'):
                filename = filename[:-5]
            config.output_fn_name = filename
            config.data_dir_name = '{}_data'.format(filename)
        if not config.output_fn_name.endswith('.html'):
            config.output_fn_name = '{}.html'.format(config.output_fn_name)

        # Check that we're not going to overwrite anything before we run
        config.output_fn = os.path.join(config.output_dir, config.output_fn_name)
        config.data_dir = os.path.join(config.output_dir, config.data_dir_name)
        if not config.force:
            if os.path.exists(config.output_fn):
                logger.error("MultiQC Report '{}' already exists.".format(os.path.relpath(config.output_fn)))
                logger.info("Use -f or --force to overwrite existing reports")
                sys.exit(1)
            if config.make_data_dir == True and os.path.exists(config.data_dir):
                logger.error("Output directory '{}' already exists.".format(os.path.relpath(config.data_dir)))
                logger.info("Use -f or --force to overwrite existing reports")
                sys.exit(1)
            if config.export_plots == True and os.path.exists(config.plots_dir_name):
                logger.error("Plots directory '{}' already exists.".format(os.path.relpath(config.plots_dir_name)))
                logger.info("Use -f or --force to overwrite existing reports")
                sys.exit(1)
        else:
            logger.debug('Running in --force mode, will overwrite any existing reports.')


    # Print some status updates
    if config.title is not None:
        logger.info("Report title: {}".format(config.title))
    if dirs:
        logger.info("Prepending directory to sample names")
    for d in config.analysis_dir:
        logger.info("Searching '{}'".format(d))

    # Get the list of modules we want to run, in the order that we want them
<<<<<<< HEAD
    run_modules = [ m for m in config.avail_modules.keys() if m not in config.module_order ]
    run_modules.extend( [ m for m in config.module_order if m in config.avail_modules.keys() ] )

=======
    run_modules = [ m for m in config.top_modules if m in config.avail_modules.keys() ]
    run_modules.extend( [ m for m in config.avail_modules.keys() if m not in config.module_order and m not in run_modules ] )
    run_modules.extend( [ m for m in config.module_order if m in config.avail_modules.keys() and m not in run_modules ] )
    
>>>>>>> d08ee223
    if module:
        run_modules = [m for m in run_modules if m in module]
        logger.info('Only using modules {}'.format(', '.join(module)))
    elif exclude:
        logger.info("Excluding modules '{}'".format("', '".join(exclude)))
        if 'general_stats' in exclude:
            config.skip_generalstats = True
            exclude = tuple(x for x in exclude if x != 'general_stats')
        run_modules = [m for m in run_modules if m not in exclude]
    if len(run_modules) == 0:
        logger.critical('No analysis modules specified!')
        sys.exit(1)
    logger.debug("Analysing modules: {}".format(', '.join(run_modules)))

    # Create the temporary working directories
    tmp_dir = tempfile.mkdtemp()
    logger.debug('Using temporary directory for creating report: {}'.format(tmp_dir))
    config.data_tmp_dir = os.path.join(tmp_dir, 'multiqc_data')
    if filename != 'stdout' and config.make_data_dir == True:
        config.data_dir = config.data_tmp_dir
        os.makedirs(config.data_dir)
    else:
        config.data_dir = None
    config.plots_tmp_dir = os.path.join(tmp_dir, 'multiqc_plots')
    if filename != 'stdout' and config.export_plots == True:
        config.plots_dir = config.plots_tmp_dir
        os.makedirs(config.plots_dir)

    # Load the template
    template_mod = config.avail_templates[config.template].load()

    # Add an output subdirectory if specified by template
    try:
        config.output_dir = os.path.join(config.output_dir, template_mod.output_subdir)
    except AttributeError:
        pass # No subdirectory variable given


    # Get the list of files to search
    report.get_filelist()

    # Run the modules!
    plugin_hooks.mqc_trigger('before_modules')
    report.modules_output = list()
    sys_exit_code = 0
    for this_module in run_modules:
        try:
            mod = config.avail_modules[this_module].load()
            report.modules_output.append(mod())

            # Copy over css & js files if requested by the theme
            try:
                for to, path in report.modules_output[-1].css.items():
                    copy_to = os.path.join(tmp_dir, to)
                    os.makedirs(os.path.dirname(copy_to))
                    shutil.copyfile(path, copy_to)
            except AttributeError:
                pass
            try:
                for to, path in report.modules_output[-1].js.items():
                    copy_to = os.path.join(tmp_dir, to)
                    os.makedirs(os.path.dirname(copy_to))
                    shutil.copyfile(path, copy_to)
            except AttributeError:
                pass

        except UserWarning:
            pass # No samples found
        except KeyboardInterrupt:
            shutil.rmtree(tmp_dir)
            logger.critical(
                    "User Cancelled Execution!\n{eq}\n{tb}{eq}\n"
                    .format(eq=('='*60), tb=traceback.format_exc())+
                    "User Cancelled Execution!\nExiting MultiQC...")
            sys.exit(1)
        except:
            # Flag the error, but carry on
            logger.error("Oops! The '{}' MultiQC module broke... \n".format(this_module) + \
                      (' '*20)+"Please copy the following traceback and report it at " + \
                      "https://github.com/ewels/MultiQC/issues \n" + \
                      (' '*20)+"(if possible, include a log file that triggers the error) \n" + \
                      ('='*60)+"\nModule {} raised an exception: {}".format(
                          this_module, traceback.format_exc()) + ('='*60))
            sys_exit_code = 1

    # Did we find anything?
    if len(report.modules_output) == 0:
        logger.warn("No analysis results found. Cleaning up..")
        shutil.rmtree(tmp_dir)
        logger.info("MultiQC complete")
        # Exit with an error code if a module broke
        sys.exit(sys_exit_code)

    plugin_hooks.mqc_trigger('after_modules')

    # Generate the General Statistics HTML & write to file
    if len(report.general_stats_data) > 0:
        pconfig = {
            'id': 'general_stats_table',
            'table_title': 'General Statistics',
            'save_file': True,
            'raw_data_fn':'multiqc_general_stats'
        }
        report.general_stats_html = table.plot(report.general_stats_data, report.general_stats_headers, pconfig)
    else:
        config.skip_generalstats = True

    # Write the report sources to disk
    if config.data_dir is not None:
        report.data_sources_tofile()

    plugin_hooks.mqc_trigger('before_report_generation')

    # Make the final report path & data directories
    if filename != 'stdout':
        # Check for existing reports and remove if -f was specified
        # We repeat this check in case the output name has been altered since launch
        config.output_fn = os.path.join(config.output_dir, config.output_fn_name)
        if os.path.exists(config.output_fn):
            if config.force:
                logger.warning("Deleting    : {}   (-f was specified)".format(os.path.relpath(config.output_fn)))
                os.remove(config.output_fn)
            else:
                logger.error("MultiQC Report {} already exists.".format(config.output_fn))
                logger.info("Use -f or --force to overwrite existing reports")
                shutil.rmtree(tmp_dir)
                sys.exit(1)
        # Make directories for report if not already existing
        if not os.path.exists(os.path.dirname(config.output_fn)):
            os.makedirs(os.path.dirname(config.output_fn))
        logger.info("Report      : {}".format(os.path.relpath(config.output_fn)))

        # Now do the same for the data directory
        if config.make_data_dir == False:
            logger.info("Data        : None")
        else:
            config.data_dir = os.path.join(config.output_dir, config.data_dir_name)
            if os.path.exists(config.data_dir):
                if config.force:
                    logger.warning("Deleting    : {}   (-f was specified)".format(os.path.relpath(config.data_dir)))
                    shutil.rmtree(config.data_dir)
                else:
                    logger.error("Output directory {} already exists.".format(config.data_dir))
                    logger.info("Use -f or --force to overwrite existing reports")
                    shutil.rmtree(tmp_dir)
                    sys.exit(1)
            os.makedirs(config.data_dir)
            logger.info("Data        : {}".format(os.path.relpath(config.data_dir)))

            # Modules have run, so data directory should be complete by now. Move its contents.
            for f in os.listdir(config.data_tmp_dir):
                fn = os.path.join(config.data_tmp_dir, f)
                logger.debug("Moving data file from '{}' to '{}'".format(fn, config.data_dir))
                shutil.move(fn, config.data_dir)

        # Finally, copy across the plots
        if config.export_plots:
            config.plots_dir = os.path.join(config.output_dir, config.plots_dir_name)
            if os.path.exists(config.plots_dir):
                if config.force:
                    logger.warning("Deleting    : {}   (-f was specified)".format(os.path.relpath(config.plots_dir)))
                    shutil.rmtree(config.plots_dir)
                else:
                    logger.error("Output directory {} already exists.".format(config.plots_dir))
                    logger.info("Use -f or --force to overwrite existing reports")
                    shutil.rmtree(tmp_dir)
                    sys.exit(1)
            os.makedirs(config.plots_dir)
            logger.info("Plots       : {}".format(os.path.relpath(config.plots_dir)))

            # Modules have run, so plots directory should be complete by now. Move its contents.
            for f in os.listdir(config.plots_tmp_dir):
                fn = os.path.join(config.plots_tmp_dir, f)
                logger.debug("Moving plots directory from '{}' to '{}'".format(fn, config.plots_dir))
                shutil.move(fn, config.plots_dir)

    plugin_hooks.mqc_trigger('before_template')

    # Load in parent template files first if a child theme
    try:
        parent_template = config.avail_templates[template_mod.template_parent].load()
        copy_tree(parent_template.template_dir, tmp_dir)
    except AttributeError:
        pass # Not a child theme

    # Copy the template files to the tmp directory (distutils overwrites parent theme files)
    copy_tree(template_mod.template_dir, tmp_dir)

    # Function to include file contents in Jinja template
    def include_file(name, fdir=tmp_dir, b64=False):
        if b64:
            with io.open (os.path.join(fdir, name), "rb") as f:
                return base64.b64encode(f.read()).decode('utf-8')
        else:
            with io.open (os.path.join(fdir, name), "r", encoding='utf-8') as f:
                return f.read()

    # Load the report template
    try:
        env = jinja2.Environment(loader=jinja2.FileSystemLoader(tmp_dir))
        env.globals['include_file'] = include_file
        j_template = env.get_template(template_mod.base_fn)
    except:
        raise IOError ("Could not load {} template file '{}'".format(config.template, template_mod.base_fn))

    # Use jinja2 to render the template and overwrite
    config.analysis_dir = [os.path.realpath(d) for d in config.analysis_dir]
    report_output = j_template.render(report=report, config=config)
    if filename == 'stdout':
        print(report_output.encode('utf-8'), file = sys.stdout)
    else:
        try:
            with io.open (config.output_fn, "w", encoding='utf-8') as f:
                print(report_output, file=f)
        except IOError as e:
            raise IOError ("Could not print report to '{}' - {}".format(config.output_fn, IOError(e)))

        # Copy over files if requested by the theme
        try:
            for f in template_mod.copy_files:
                fn = os.path.join(tmp_dir, f)
                dest_dir = os.path.join( os.path.dirname(config.output_fn), f)
                copy_tree(fn, dest_dir)
        except AttributeError:
            pass # No files to copy

    # Clean up temporary directory
    shutil.rmtree(tmp_dir)

    # Zip the data directory if requested
    if config.zip_data_dir and config.data_dir is not None:
        shutil.make_archive(config.data_dir, 'zip', config.data_dir)
        shutil.rmtree(config.data_dir)

    # Try to create a PDF if requestted
    if make_pdf:
        try:
            pdf_fn_name = config.output_fn_name.replace('.html', '.pdf')
            pandoc_call = [
                'pandoc',
                '--standalone',
                config.output_fn,
                '--output', pdf_fn_name,
                '--latex-engine=xelatex',
                '-V', 'documentclass=article',
                '-V', 'geometry=margin=1in',
                '-V', 'title='
            ]
            if config.pandoc_template is not None:
                pandoc_call.append('--template={}'.format(config.pandoc_template))
            logger.debug("Attempting Pandoc conversion to PDF with following command:\n{}".format(' '.join(pandoc_call)))
            pdf_exit_code = subprocess.call(pandoc_call)
            if pdf_exit_code != 0:
                logger.error("Error creating PDF! Pandoc returned a non-zero exit code.")
            else:
                logger.info("PDF Report  : {}".format(pdf_fn_name))
        except OSError as e:
            if e.errno == os.errno.ENOENT:
                logger.error('Error creating PDF - pandoc not found. Is it installed? http://pandoc.org/')
            else:
                logger.error("Error creating PDF! Something went wrong when creating the PDF\n"+
                    ('='*60)+"\n{}\n".format(traceback.format_exc()) + ('='*60))

    plugin_hooks.mqc_trigger('execution_finish')

    logger.info("MultiQC complete")

    # Move the log file into the data directory
    log.copy_tmp_log(logger)

    # Exit with an error code if a module broke
    sys.exit(sys_exit_code)


if __name__ == "__main__":
    # Add any extra plugin command line options
    for entry_point in pkg_resources.iter_entry_points('multiqc.cli_options.v1'):
        opt_func = entry_point.load()
        multiqc = opt_func(multiqc)
    multiqc()<|MERGE_RESOLUTION|>--- conflicted
+++ resolved
@@ -294,16 +294,10 @@
         logger.info("Searching '{}'".format(d))
 
     # Get the list of modules we want to run, in the order that we want them
-<<<<<<< HEAD
-    run_modules = [ m for m in config.avail_modules.keys() if m not in config.module_order ]
-    run_modules.extend( [ m for m in config.module_order if m in config.avail_modules.keys() ] )
-
-=======
     run_modules = [ m for m in config.top_modules if m in config.avail_modules.keys() ]
     run_modules.extend( [ m for m in config.avail_modules.keys() if m not in config.module_order and m not in run_modules ] )
     run_modules.extend( [ m for m in config.module_order if m in config.avail_modules.keys() and m not in run_modules ] )
-    
->>>>>>> d08ee223
+
     if module:
         run_modules = [m for m in run_modules if m in module]
         logger.info('Only using modules {}'.format(', '.join(module)))
